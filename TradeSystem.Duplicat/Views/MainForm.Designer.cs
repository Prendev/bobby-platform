﻿namespace TradeSystem.Duplicat.Views
{
    partial class MainForm
    {
        /// <summary>
        /// Required designer variable.
        /// </summary>
        private System.ComponentModel.IContainer components = null;

        /// <summary>
        /// Clean up any resources being used.
        /// </summary>
        /// <param name="disposing">true if managed resources should be disposed; otherwise, false.</param>
        protected override void Dispose(bool disposing)
        {
            if (disposing && (components != null))
            {
                components.Dispose();
            }
            base.Dispose(disposing);
        }

        #region Windows Form Designer generated code

        /// <summary>
        /// Required method for Designer support - do not modify
        /// the contents of this method with the code editor.
        /// </summary>
        private void InitializeComponent()
        {
<<<<<<< HEAD
            this.tabControlMain = new System.Windows.Forms.TabControl();
            this.tabPageProfile = new System.Windows.Forms.TabPage();
            this.profilesUserControl = new TradeSystem.Duplicat.Views.ProfilesUserControl();
            this.tabPageAccount = new System.Windows.Forms.TabPage();
            this.tabControlAccounts = new System.Windows.Forms.TabControl();
            this.tabPageMt = new System.Windows.Forms.TabPage();
            this.mtAccountsUserControl = new TradeSystem.Duplicat.Views.MtAccountsUserControl();
            this.tabPageFix = new System.Windows.Forms.TabPage();
            this.ftAccountsUserControl = new TradeSystem.Duplicat.Views.FtAccountsUserControl();
            this.tabPageCt = new System.Windows.Forms.TabPage();
            this.ctAccountsUserControl = new TradeSystem.Duplicat.Views.CtAccountsUserControl();
            this.tabPageBt = new System.Windows.Forms.TabPage();
            this.btAccountsUserControl = new TradeSystem.Duplicat.Views.BtAccountsUserControl();
            this.tabPageAggregator = new System.Windows.Forms.TabPage();
            this.aggregatorUserControl = new TradeSystem.Duplicat.Views.AggregatorUserControl();
            this.tabPageCopier = new System.Windows.Forms.TabPage();
            this.copiersUserControl = new TradeSystem.Duplicat.Views.CopiersUserControl();
            this.tabPageStrategy = new System.Windows.Forms.TabPage();
            this.tabControlStrategies = new System.Windows.Forms.TabControl();
            this.tabPagePushing = new System.Windows.Forms.TabPage();
            this.pushingUserControl = new TradeSystem.Duplicat.Views.PushingUserControl();
            this.tabPageSpoofing = new System.Windows.Forms.TabPage();
            this.spoofingUserControl1 = new TradeSystem.Duplicat.Views.SpoofingUserControl();
            this.tabPageHubArb = new System.Windows.Forms.TabPage();
            this.hubArbUserControl = new TradeSystem.Duplicat.Views.HubArbUserControl();
            this.tabPageMarketMakerCross = new System.Windows.Forms.TabPage();
            this.mmUserControl1 = new TradeSystem.Duplicat.Views.MMUserControl();
            this.tabPageMarketMakerOld = new System.Windows.Forms.TabPage();
            this.marketMakerUserControl1 = new TradeSystem.Duplicat.Views.MarketMakerUserControl();
            this.tabPageLatencyArb = new System.Windows.Forms.TabPage();
            this.latencyArbUserControl1 = new TradeSystem.Duplicat.Views.LatencyArbUserControl();
            this.tabPageNewsArb = new System.Windows.Forms.TabPage();
            this.newsArbUserControl1 = new TradeSystem.Duplicat.Views.NewsArbUserControl();
            this.tabPageCustomMapping = new System.Windows.Forms.TabPage();
            this.customMappingUserControl1 = new TradeSystem.Duplicat.Views._Strategies.CustomMappingUserControl();
            this.tabPageExposure = new System.Windows.Forms.TabPage();
            this.exposureUserControl1 = new TradeSystem.Duplicat.Views.ExposureUserControl();
            this.tabPageLiveData = new System.Windows.Forms.TabPage();
            this.tabControl2 = new System.Windows.Forms.TabControl();
            this.tabPageTicker = new System.Windows.Forms.TabPage();
            this.tickersUserControl = new TradeSystem.Duplicat.Views.TickersUserControl();
            this.tabPageExport = new System.Windows.Forms.TabPage();
            this.exportUserControl1 = new TradeSystem.Duplicat.Views.ExportUserControl();
            this.tabPageConnectorTester = new System.Windows.Forms.TabPage();
            this.connectorTesterUserControl1 = new TradeSystem.Duplicat.Views.ConnectorTesterUserControl();
            this.tabPageLog = new System.Windows.Forms.TabPage();
            this.tabControl1 = new System.Windows.Forms.TabControl();
            this.tabPage1 = new System.Windows.Forms.TabPage();
            this.rtbGeneral = new System.Windows.Forms.RichTextBox();
            this.tabPage9 = new System.Windows.Forms.TabPage();
            this.rtbCopy = new System.Windows.Forms.RichTextBox();
            this.tabPage7 = new System.Windows.Forms.TabPage();
            this.rtbMt4 = new System.Windows.Forms.RichTextBox();
            this.tabPage2 = new System.Windows.Forms.TabPage();
            this.rtbFix = new System.Windows.Forms.RichTextBox();
            this.tabPage5 = new System.Windows.Forms.TabPage();
            this.rtbFixCopy = new System.Windows.Forms.RichTextBox();
            this.tabPage4 = new System.Windows.Forms.TabPage();
            this.rtbFixOrders = new System.Windows.Forms.RichTextBox();
            this.tabPage6 = new System.Windows.Forms.TabPage();
            this.rtbCTrader = new System.Windows.Forms.RichTextBox();
            this.tabPage8 = new System.Windows.Forms.TabPage();
            this.rtbBacktester = new System.Windows.Forms.RichTextBox();
            this.tabPage3 = new System.Windows.Forms.TabPage();
            this.rtbAll = new System.Windows.Forms.RichTextBox();
            this.tlpMain = new System.Windows.Forms.TableLayoutPanel();
            this.gbControl = new System.Windows.Forms.GroupBox();
            this.label2 = new System.Windows.Forms.Label();
            this.nudAutoSave = new System.Windows.Forms.NumericUpDown();
            this.btnQuickStart = new System.Windows.Forms.Button();
            this.labelProfile = new System.Windows.Forms.Label();
            this.label1 = new System.Windows.Forms.Label();
            this.btnDisconnect = new System.Windows.Forms.Button();
            this.btnConnect = new System.Windows.Forms.Button();
            this.btnSave = new System.Windows.Forms.Button();
            this.tabControlMain.SuspendLayout();
            this.tabPageProfile.SuspendLayout();
            this.tabPageAccount.SuspendLayout();
            this.tabControlAccounts.SuspendLayout();
            this.tabPageMt.SuspendLayout();
            this.tabPageFix.SuspendLayout();
            this.tabPageCt.SuspendLayout();
            this.tabPageBt.SuspendLayout();
            this.tabPageAggregator.SuspendLayout();
            this.tabPageCopier.SuspendLayout();
            this.tabPageStrategy.SuspendLayout();
            this.tabControlStrategies.SuspendLayout();
            this.tabPagePushing.SuspendLayout();
            this.tabPageSpoofing.SuspendLayout();
            this.tabPageHubArb.SuspendLayout();
            this.tabPageMarketMakerCross.SuspendLayout();
            this.tabPageMarketMakerOld.SuspendLayout();
            this.tabPageLatencyArb.SuspendLayout();
            this.tabPageNewsArb.SuspendLayout();
            this.tabPageCustomMapping.SuspendLayout();
            this.tabPageExposure.SuspendLayout();
            this.tabPageLiveData.SuspendLayout();
            this.tabControl2.SuspendLayout();
            this.tabPageTicker.SuspendLayout();
            this.tabPageExport.SuspendLayout();
            this.tabPageConnectorTester.SuspendLayout();
            this.tabPageLog.SuspendLayout();
            this.tabControl1.SuspendLayout();
            this.tabPage1.SuspendLayout();
            this.tabPage9.SuspendLayout();
            this.tabPage7.SuspendLayout();
            this.tabPage2.SuspendLayout();
            this.tabPage5.SuspendLayout();
            this.tabPage4.SuspendLayout();
            this.tabPage6.SuspendLayout();
            this.tabPage8.SuspendLayout();
            this.tabPage3.SuspendLayout();
            this.tlpMain.SuspendLayout();
            this.gbControl.SuspendLayout();
            ((System.ComponentModel.ISupportInitialize)(this.nudAutoSave)).BeginInit();
            this.SuspendLayout();
            // 
            // tabControlMain
            // 
            this.tabControlMain.Controls.Add(this.tabPageProfile);
            this.tabControlMain.Controls.Add(this.tabPageAccount);
            this.tabControlMain.Controls.Add(this.tabPageAggregator);
            this.tabControlMain.Controls.Add(this.tabPageCopier);
            this.tabControlMain.Controls.Add(this.tabPageStrategy);
            this.tabControlMain.Controls.Add(this.tabPageLiveData);
            this.tabControlMain.Controls.Add(this.tabPageConnectorTester);
            this.tabControlMain.Controls.Add(this.tabPageLog);
            this.tabControlMain.Dock = System.Windows.Forms.DockStyle.Fill;
            this.tabControlMain.Location = new System.Drawing.Point(3, 55);
            this.tabControlMain.Name = "tabControlMain";
            this.tabControlMain.SelectedIndex = 0;
            this.tabControlMain.Size = new System.Drawing.Size(928, 449);
            this.tabControlMain.TabIndex = 0;
            // 
            // tabPageProfile
            // 
            this.tabPageProfile.Controls.Add(this.profilesUserControl);
            this.tabPageProfile.Location = new System.Drawing.Point(4, 22);
            this.tabPageProfile.Name = "tabPageProfile";
            this.tabPageProfile.Padding = new System.Windows.Forms.Padding(3);
            this.tabPageProfile.Size = new System.Drawing.Size(920, 423);
            this.tabPageProfile.TabIndex = 3;
            this.tabPageProfile.Text = "Profiles";
            this.tabPageProfile.UseVisualStyleBackColor = true;
            // 
            // profilesUserControl
            // 
            this.profilesUserControl.Dock = System.Windows.Forms.DockStyle.Fill;
            this.profilesUserControl.Location = new System.Drawing.Point(3, 3);
            this.profilesUserControl.Margin = new System.Windows.Forms.Padding(4);
            this.profilesUserControl.Name = "profilesUserControl";
            this.profilesUserControl.Size = new System.Drawing.Size(914, 417);
            this.profilesUserControl.TabIndex = 0;
            // 
            // tabPageAccount
            // 
            this.tabPageAccount.Controls.Add(this.tabControlAccounts);
            this.tabPageAccount.Location = new System.Drawing.Point(4, 22);
            this.tabPageAccount.Margin = new System.Windows.Forms.Padding(2);
            this.tabPageAccount.Name = "tabPageAccount";
            this.tabPageAccount.Padding = new System.Windows.Forms.Padding(2);
            this.tabPageAccount.Size = new System.Drawing.Size(618, 322);
            this.tabPageAccount.TabIndex = 11;
            this.tabPageAccount.Text = "Accounts";
            this.tabPageAccount.UseVisualStyleBackColor = true;
            // 
            // tabControlAccounts
            // 
            this.tabControlAccounts.Controls.Add(this.tabPageMt);
            this.tabControlAccounts.Controls.Add(this.tabPageFix);
            this.tabControlAccounts.Controls.Add(this.tabPageCt);
            this.tabControlAccounts.Controls.Add(this.tabPageBt);
            this.tabControlAccounts.Dock = System.Windows.Forms.DockStyle.Fill;
            this.tabControlAccounts.Location = new System.Drawing.Point(2, 2);
            this.tabControlAccounts.Margin = new System.Windows.Forms.Padding(2);
            this.tabControlAccounts.Name = "tabControlAccounts";
            this.tabControlAccounts.SelectedIndex = 0;
            this.tabControlAccounts.Size = new System.Drawing.Size(614, 318);
            this.tabControlAccounts.TabIndex = 0;
            // 
            // tabPageMt
            // 
            this.tabPageMt.Controls.Add(this.mtAccountsUserControl);
            this.tabPageMt.Location = new System.Drawing.Point(4, 22);
            this.tabPageMt.Margin = new System.Windows.Forms.Padding(2);
            this.tabPageMt.Name = "tabPageMt";
            this.tabPageMt.Padding = new System.Windows.Forms.Padding(2);
            this.tabPageMt.Size = new System.Drawing.Size(606, 292);
            this.tabPageMt.TabIndex = 0;
            this.tabPageMt.Text = "MT4";
            this.tabPageMt.UseVisualStyleBackColor = true;
            // 
            // mtAccountsUserControl
            // 
            this.mtAccountsUserControl.Dock = System.Windows.Forms.DockStyle.Fill;
            this.mtAccountsUserControl.Location = new System.Drawing.Point(2, 2);
            this.mtAccountsUserControl.Margin = new System.Windows.Forms.Padding(4);
            this.mtAccountsUserControl.Name = "mtAccountsUserControl";
            this.mtAccountsUserControl.Size = new System.Drawing.Size(602, 288);
            this.mtAccountsUserControl.TabIndex = 1;
            // 
            // tabPageFix
            // 
            this.tabPageFix.Controls.Add(this.ftAccountsUserControl);
            this.tabPageFix.Location = new System.Drawing.Point(4, 22);
            this.tabPageFix.Margin = new System.Windows.Forms.Padding(2);
            this.tabPageFix.Name = "tabPageFix";
            this.tabPageFix.Size = new System.Drawing.Size(482, 228);
            this.tabPageFix.TabIndex = 2;
            this.tabPageFix.Text = "IConnector";
            this.tabPageFix.UseVisualStyleBackColor = true;
            // 
            // ftAccountsUserControl
            // 
            this.ftAccountsUserControl.Dock = System.Windows.Forms.DockStyle.Fill;
            this.ftAccountsUserControl.Location = new System.Drawing.Point(0, 0);
            this.ftAccountsUserControl.Margin = new System.Windows.Forms.Padding(4);
            this.ftAccountsUserControl.Name = "ftAccountsUserControl";
            this.ftAccountsUserControl.Size = new System.Drawing.Size(482, 228);
            this.ftAccountsUserControl.TabIndex = 1;
            // 
            // tabPageCt
            // 
            this.tabPageCt.Controls.Add(this.ctAccountsUserControl);
            this.tabPageCt.Location = new System.Drawing.Point(4, 22);
            this.tabPageCt.Name = "tabPageCt";
            this.tabPageCt.Size = new System.Drawing.Size(482, 228);
            this.tabPageCt.TabIndex = 3;
            this.tabPageCt.Text = "CTrader";
            this.tabPageCt.UseVisualStyleBackColor = true;
            // 
            // ctAccountsUserControl
            // 
            this.ctAccountsUserControl.Dock = System.Windows.Forms.DockStyle.Fill;
            this.ctAccountsUserControl.Location = new System.Drawing.Point(0, 0);
            this.ctAccountsUserControl.Margin = new System.Windows.Forms.Padding(4);
            this.ctAccountsUserControl.Name = "ctAccountsUserControl";
            this.ctAccountsUserControl.Size = new System.Drawing.Size(482, 228);
            this.ctAccountsUserControl.TabIndex = 0;
            // 
            // tabPageBt
            // 
            this.tabPageBt.Controls.Add(this.btAccountsUserControl);
            this.tabPageBt.Location = new System.Drawing.Point(4, 22);
            this.tabPageBt.Name = "tabPageBt";
            this.tabPageBt.Size = new System.Drawing.Size(482, 228);
            this.tabPageBt.TabIndex = 4;
            this.tabPageBt.Text = "Backtester";
            this.tabPageBt.UseVisualStyleBackColor = true;
            // 
            // btAccountsUserControl
            // 
            this.btAccountsUserControl.Dock = System.Windows.Forms.DockStyle.Fill;
            this.btAccountsUserControl.Location = new System.Drawing.Point(0, 0);
            this.btAccountsUserControl.Margin = new System.Windows.Forms.Padding(4);
            this.btAccountsUserControl.Name = "btAccountsUserControl";
            this.btAccountsUserControl.Size = new System.Drawing.Size(482, 228);
            this.btAccountsUserControl.TabIndex = 0;
            // 
            // tabPageAggregator
            // 
            this.tabPageAggregator.Controls.Add(this.aggregatorUserControl);
            this.tabPageAggregator.Location = new System.Drawing.Point(4, 22);
            this.tabPageAggregator.Margin = new System.Windows.Forms.Padding(2);
            this.tabPageAggregator.Name = "tabPageAggregator";
            this.tabPageAggregator.Padding = new System.Windows.Forms.Padding(2);
            this.tabPageAggregator.Size = new System.Drawing.Size(618, 322);
            this.tabPageAggregator.TabIndex = 12;
            this.tabPageAggregator.Text = "Aggregators";
            this.tabPageAggregator.UseVisualStyleBackColor = true;
            // 
            // aggregatorUserControl
            // 
            this.aggregatorUserControl.Dock = System.Windows.Forms.DockStyle.Fill;
            this.aggregatorUserControl.Location = new System.Drawing.Point(2, 2);
            this.aggregatorUserControl.Margin = new System.Windows.Forms.Padding(2, 2, 2, 2);
            this.aggregatorUserControl.Name = "aggregatorUserControl";
            this.aggregatorUserControl.Size = new System.Drawing.Size(614, 318);
            this.aggregatorUserControl.TabIndex = 0;
            // 
            // tabPageCopier
            // 
            this.tabPageCopier.Controls.Add(this.copiersUserControl);
            this.tabPageCopier.Location = new System.Drawing.Point(4, 22);
            this.tabPageCopier.Name = "tabPageCopier";
            this.tabPageCopier.Padding = new System.Windows.Forms.Padding(3);
            this.tabPageCopier.Size = new System.Drawing.Size(618, 322);
            this.tabPageCopier.TabIndex = 0;
            this.tabPageCopier.Text = "Copiers";
            this.tabPageCopier.UseVisualStyleBackColor = true;
            // 
            // copiersUserControl
            // 
            this.copiersUserControl.Dock = System.Windows.Forms.DockStyle.Fill;
            this.copiersUserControl.Location = new System.Drawing.Point(3, 3);
            this.copiersUserControl.Margin = new System.Windows.Forms.Padding(4);
            this.copiersUserControl.Name = "copiersUserControl";
            this.copiersUserControl.Size = new System.Drawing.Size(612, 316);
            this.copiersUserControl.TabIndex = 0;
            // 
            // tabPageStrategy
            // 
            this.tabPageStrategy.Controls.Add(this.tabControlStrategies);
            this.tabPageStrategy.Location = new System.Drawing.Point(4, 22);
            this.tabPageStrategy.Margin = new System.Windows.Forms.Padding(2);
            this.tabPageStrategy.Name = "tabPageStrategy";
            this.tabPageStrategy.Padding = new System.Windows.Forms.Padding(2);
            this.tabPageStrategy.Size = new System.Drawing.Size(618, 322);
            this.tabPageStrategy.TabIndex = 10;
            this.tabPageStrategy.Text = "Strategies";
            this.tabPageStrategy.UseVisualStyleBackColor = true;
            // 
            // tabControlStrategies
            // 
            this.tabControlStrategies.Controls.Add(this.tabPagePushing);
            this.tabControlStrategies.Controls.Add(this.tabPageSpoofing);
            this.tabControlStrategies.Controls.Add(this.tabPageHubArb);
            this.tabControlStrategies.Controls.Add(this.tabPageMarketMakerCross);
            this.tabControlStrategies.Controls.Add(this.tabPageMarketMakerOld);
            this.tabControlStrategies.Controls.Add(this.tabPageLatencyArb);
            this.tabControlStrategies.Controls.Add(this.tabPageNewsArb);
            this.tabControlStrategies.Controls.Add(this.tabPageCustomMapping);
            this.tabControlStrategies.Controls.Add(this.tabPageExposure);
            this.tabControlStrategies.Dock = System.Windows.Forms.DockStyle.Fill;
            this.tabControlStrategies.Location = new System.Drawing.Point(2, 2);
            this.tabControlStrategies.Margin = new System.Windows.Forms.Padding(2);
            this.tabControlStrategies.Name = "tabControlStrategies";
            this.tabControlStrategies.SelectedIndex = 0;
            this.tabControlStrategies.Size = new System.Drawing.Size(614, 318);
            this.tabControlStrategies.TabIndex = 1;
            // 
            // tabPagePushing
            // 
            this.tabPagePushing.Controls.Add(this.pushingUserControl);
            this.tabPagePushing.Location = new System.Drawing.Point(4, 22);
            this.tabPagePushing.Margin = new System.Windows.Forms.Padding(2);
            this.tabPagePushing.Name = "tabPagePushing";
            this.tabPagePushing.Size = new System.Drawing.Size(606, 292);
            this.tabPagePushing.TabIndex = 3;
            this.tabPagePushing.Text = "Pushing";
            this.tabPagePushing.UseVisualStyleBackColor = true;
            // 
            // pushingUserControl
            // 
            this.pushingUserControl.Dock = System.Windows.Forms.DockStyle.Fill;
            this.pushingUserControl.Location = new System.Drawing.Point(0, 0);
            this.pushingUserControl.Margin = new System.Windows.Forms.Padding(4);
            this.pushingUserControl.Name = "pushingUserControl";
            this.pushingUserControl.Size = new System.Drawing.Size(606, 292);
            this.pushingUserControl.TabIndex = 1;
            // 
            // tabPageSpoofing
            // 
            this.tabPageSpoofing.Controls.Add(this.spoofingUserControl1);
            this.tabPageSpoofing.Location = new System.Drawing.Point(4, 22);
            this.tabPageSpoofing.Margin = new System.Windows.Forms.Padding(2);
            this.tabPageSpoofing.Name = "tabPageSpoofing";
            this.tabPageSpoofing.Size = new System.Drawing.Size(482, 228);
            this.tabPageSpoofing.TabIndex = 5;
            this.tabPageSpoofing.Text = "Spoofing";
            this.tabPageSpoofing.UseVisualStyleBackColor = true;
            // 
            // spoofingUserControl1
            // 
            this.spoofingUserControl1.Dock = System.Windows.Forms.DockStyle.Top;
            this.spoofingUserControl1.Location = new System.Drawing.Point(0, 0);
            this.spoofingUserControl1.Margin = new System.Windows.Forms.Padding(2, 2, 2, 2);
            this.spoofingUserControl1.Name = "spoofingUserControl1";
            this.spoofingUserControl1.Size = new System.Drawing.Size(482, 578);
            this.spoofingUserControl1.TabIndex = 0;
            // 
            // tabPageHubArb
            // 
            this.tabPageHubArb.Controls.Add(this.hubArbUserControl);
            this.tabPageHubArb.Location = new System.Drawing.Point(4, 22);
            this.tabPageHubArb.Margin = new System.Windows.Forms.Padding(2);
            this.tabPageHubArb.Name = "tabPageHubArb";
            this.tabPageHubArb.Size = new System.Drawing.Size(482, 228);
            this.tabPageHubArb.TabIndex = 2;
            this.tabPageHubArb.Text = "Hub arb";
            this.tabPageHubArb.UseVisualStyleBackColor = true;
            // 
            // hubArbUserControl
            // 
            this.hubArbUserControl.Dock = System.Windows.Forms.DockStyle.Fill;
            this.hubArbUserControl.Location = new System.Drawing.Point(0, 0);
            this.hubArbUserControl.Margin = new System.Windows.Forms.Padding(2, 2, 2, 2);
            this.hubArbUserControl.Name = "hubArbUserControl";
            this.hubArbUserControl.Size = new System.Drawing.Size(482, 228);
            this.hubArbUserControl.TabIndex = 0;
            // 
            // tabPageMarketMakerCross
            // 
            this.tabPageMarketMakerCross.Controls.Add(this.mmUserControl1);
            this.tabPageMarketMakerCross.Location = new System.Drawing.Point(4, 22);
            this.tabPageMarketMakerCross.Margin = new System.Windows.Forms.Padding(2);
            this.tabPageMarketMakerCross.Name = "tabPageMarketMakerCross";
            this.tabPageMarketMakerCross.Padding = new System.Windows.Forms.Padding(2);
            this.tabPageMarketMakerCross.Size = new System.Drawing.Size(482, 228);
            this.tabPageMarketMakerCross.TabIndex = 8;
            this.tabPageMarketMakerCross.Text = "Market maker (cross exchange)";
            this.tabPageMarketMakerCross.UseVisualStyleBackColor = true;
            // 
            // mmUserControl1
            // 
            this.mmUserControl1.Dock = System.Windows.Forms.DockStyle.Fill;
            this.mmUserControl1.Location = new System.Drawing.Point(2, 2);
            this.mmUserControl1.Margin = new System.Windows.Forms.Padding(2, 2, 2, 2);
            this.mmUserControl1.Name = "mmUserControl1";
            this.mmUserControl1.Size = new System.Drawing.Size(478, 224);
            this.mmUserControl1.TabIndex = 0;
            // 
            // tabPageMarketMakerOld
            // 
            this.tabPageMarketMakerOld.Controls.Add(this.marketMakerUserControl1);
            this.tabPageMarketMakerOld.Location = new System.Drawing.Point(4, 22);
            this.tabPageMarketMakerOld.Margin = new System.Windows.Forms.Padding(2);
            this.tabPageMarketMakerOld.Name = "tabPageMarketMakerOld";
            this.tabPageMarketMakerOld.Size = new System.Drawing.Size(482, 228);
            this.tabPageMarketMakerOld.TabIndex = 4;
            this.tabPageMarketMakerOld.Text = "Market maker (grider)";
            this.tabPageMarketMakerOld.UseVisualStyleBackColor = true;
            // 
            // marketMakerUserControl1
            // 
            this.marketMakerUserControl1.Dock = System.Windows.Forms.DockStyle.Fill;
            this.marketMakerUserControl1.Location = new System.Drawing.Point(0, 0);
            this.marketMakerUserControl1.Margin = new System.Windows.Forms.Padding(2, 2, 2, 2);
            this.marketMakerUserControl1.Name = "marketMakerUserControl1";
            this.marketMakerUserControl1.Size = new System.Drawing.Size(482, 228);
            this.marketMakerUserControl1.TabIndex = 0;
            // 
            // tabPageLatencyArb
            // 
            this.tabPageLatencyArb.Controls.Add(this.latencyArbUserControl1);
            this.tabPageLatencyArb.Location = new System.Drawing.Point(4, 22);
            this.tabPageLatencyArb.Margin = new System.Windows.Forms.Padding(2);
            this.tabPageLatencyArb.Name = "tabPageLatencyArb";
            this.tabPageLatencyArb.Size = new System.Drawing.Size(482, 228);
            this.tabPageLatencyArb.TabIndex = 6;
            this.tabPageLatencyArb.Text = "Latency arb";
            this.tabPageLatencyArb.UseVisualStyleBackColor = true;
            // 
            // latencyArbUserControl1
            // 
            this.latencyArbUserControl1.Dock = System.Windows.Forms.DockStyle.Fill;
            this.latencyArbUserControl1.Location = new System.Drawing.Point(0, 0);
            this.latencyArbUserControl1.Margin = new System.Windows.Forms.Padding(2);
            this.latencyArbUserControl1.Name = "latencyArbUserControl1";
            this.latencyArbUserControl1.Size = new System.Drawing.Size(482, 228);
            this.latencyArbUserControl1.TabIndex = 0;
            // 
            // tabPageNewsArb
            // 
            this.tabPageNewsArb.Controls.Add(this.newsArbUserControl1);
            this.tabPageNewsArb.Location = new System.Drawing.Point(4, 22);
            this.tabPageNewsArb.Margin = new System.Windows.Forms.Padding(2);
            this.tabPageNewsArb.Name = "tabPageNewsArb";
            this.tabPageNewsArb.Size = new System.Drawing.Size(482, 228);
            this.tabPageNewsArb.TabIndex = 7;
            this.tabPageNewsArb.Text = "News arb";
            this.tabPageNewsArb.UseVisualStyleBackColor = true;
            // 
            // newsArbUserControl1
            // 
            this.newsArbUserControl1.Dock = System.Windows.Forms.DockStyle.Fill;
            this.newsArbUserControl1.Location = new System.Drawing.Point(0, 0);
            this.newsArbUserControl1.Margin = new System.Windows.Forms.Padding(2, 2, 2, 2);
            this.newsArbUserControl1.Name = "newsArbUserControl1";
            this.newsArbUserControl1.Size = new System.Drawing.Size(482, 228);
            this.newsArbUserControl1.TabIndex = 0;
            // 
            // tabPageCustomMapping
            // 
            this.tabPageCustomMapping.Controls.Add(this.customMappingUserControl1);
            this.tabPageCustomMapping.Location = new System.Drawing.Point(4, 22);
            this.tabPageCustomMapping.Margin = new System.Windows.Forms.Padding(2);
            this.tabPageCustomMapping.Name = "tabPageCustomMapping";
            this.tabPageCustomMapping.Padding = new System.Windows.Forms.Padding(2);
            this.tabPageCustomMapping.Size = new System.Drawing.Size(482, 228);
            this.tabPageCustomMapping.TabIndex = 8;
            this.tabPageCustomMapping.Text = "Custom Mapping";
            this.tabPageCustomMapping.UseVisualStyleBackColor = true;
            // 
            // customMappingUserControl1
            // 
            this.customMappingUserControl1.Dock = System.Windows.Forms.DockStyle.Fill;
            this.customMappingUserControl1.Location = new System.Drawing.Point(2, 2);
            this.customMappingUserControl1.Margin = new System.Windows.Forms.Padding(2);
            this.customMappingUserControl1.Name = "customMappingUserControl1";
            this.customMappingUserControl1.Size = new System.Drawing.Size(478, 224);
            this.customMappingUserControl1.TabIndex = 0;
            // 
            // tabPageExposure
            // 
            this.tabPageExposure.Controls.Add(this.exposureUserControl1);
            this.tabPageExposure.Location = new System.Drawing.Point(4, 22);
            this.tabPageExposure.Name = "tabPageExposure";
            this.tabPageExposure.Size = new System.Drawing.Size(482, 228);
            this.tabPageExposure.TabIndex = 9;
            this.tabPageExposure.Text = "Exposure";
            this.tabPageExposure.UseVisualStyleBackColor = true;
            // 
            // exposureUserControl1
            // 
            this.exposureUserControl1.Dock = System.Windows.Forms.DockStyle.Fill;
            this.exposureUserControl1.Location = new System.Drawing.Point(0, 0);
            this.exposureUserControl1.Margin = new System.Windows.Forms.Padding(4);
            this.exposureUserControl1.Name = "exposureUserControl1";
            this.exposureUserControl1.Size = new System.Drawing.Size(482, 228);
            this.exposureUserControl1.TabIndex = 0;
            // 
            // tabPageLiveData
            // 
            this.tabPageLiveData.Controls.Add(this.tabControl2);
            this.tabPageLiveData.Location = new System.Drawing.Point(4, 22);
            this.tabPageLiveData.Margin = new System.Windows.Forms.Padding(2);
            this.tabPageLiveData.Name = "tabPageLiveData";
            this.tabPageLiveData.Size = new System.Drawing.Size(618, 322);
            this.tabPageLiveData.TabIndex = 9;
            this.tabPageLiveData.Text = "Live data";
            this.tabPageLiveData.UseVisualStyleBackColor = true;
            // 
            // tabControl2
            // 
            this.tabControl2.Controls.Add(this.tabPageTicker);
            this.tabControl2.Controls.Add(this.tabPageExport);
            this.tabControl2.Dock = System.Windows.Forms.DockStyle.Fill;
            this.tabControl2.Location = new System.Drawing.Point(0, 0);
            this.tabControl2.Margin = new System.Windows.Forms.Padding(2);
            this.tabControl2.Name = "tabControl2";
            this.tabControl2.SelectedIndex = 0;
            this.tabControl2.Size = new System.Drawing.Size(618, 322);
            this.tabControl2.TabIndex = 0;
            // 
            // tabPageTicker
            // 
            this.tabPageTicker.Controls.Add(this.tickersUserControl);
            this.tabPageTicker.Location = new System.Drawing.Point(4, 22);
            this.tabPageTicker.Margin = new System.Windows.Forms.Padding(2);
            this.tabPageTicker.Name = "tabPageTicker";
            this.tabPageTicker.Padding = new System.Windows.Forms.Padding(2);
            this.tabPageTicker.Size = new System.Drawing.Size(610, 296);
            this.tabPageTicker.TabIndex = 0;
            this.tabPageTicker.Text = "Tickers";
            this.tabPageTicker.UseVisualStyleBackColor = true;
            // 
            // tickersUserControl
            // 
            this.tickersUserControl.Dock = System.Windows.Forms.DockStyle.Fill;
            this.tickersUserControl.Location = new System.Drawing.Point(2, 2);
            this.tickersUserControl.Margin = new System.Windows.Forms.Padding(2, 2, 2, 2);
            this.tickersUserControl.Name = "tickersUserControl";
            this.tickersUserControl.Size = new System.Drawing.Size(606, 292);
            this.tickersUserControl.TabIndex = 0;
            // 
            // tabPageExport
            // 
            this.tabPageExport.Controls.Add(this.exportUserControl1);
            this.tabPageExport.Location = new System.Drawing.Point(4, 22);
            this.tabPageExport.Margin = new System.Windows.Forms.Padding(2);
            this.tabPageExport.Name = "tabPageExport";
            this.tabPageExport.Padding = new System.Windows.Forms.Padding(2);
            this.tabPageExport.Size = new System.Drawing.Size(486, 232);
            this.tabPageExport.TabIndex = 1;
            this.tabPageExport.Text = "Exports";
            this.tabPageExport.UseVisualStyleBackColor = true;
            // 
            // exportUserControl1
            // 
            this.exportUserControl1.Dock = System.Windows.Forms.DockStyle.Fill;
            this.exportUserControl1.Location = new System.Drawing.Point(2, 2);
            this.exportUserControl1.Margin = new System.Windows.Forms.Padding(2, 2, 2, 2);
            this.exportUserControl1.Name = "exportUserControl1";
            this.exportUserControl1.Size = new System.Drawing.Size(482, 228);
            this.exportUserControl1.TabIndex = 0;
            // 
            // tabPageConnectorTester
            // 
            this.tabPageConnectorTester.Controls.Add(this.connectorTesterUserControl1);
            this.tabPageConnectorTester.Location = new System.Drawing.Point(4, 22);
            this.tabPageConnectorTester.Margin = new System.Windows.Forms.Padding(2);
            this.tabPageConnectorTester.Name = "tabPageConnectorTester";
            this.tabPageConnectorTester.Padding = new System.Windows.Forms.Padding(2);
            this.tabPageConnectorTester.Size = new System.Drawing.Size(618, 322);
            this.tabPageConnectorTester.TabIndex = 13;
            this.tabPageConnectorTester.Text = "Connector Tester";
            this.tabPageConnectorTester.UseVisualStyleBackColor = true;
            // 
            // connectorTesterUserControl1
            // 
            this.connectorTesterUserControl1.Dock = System.Windows.Forms.DockStyle.Fill;
            this.connectorTesterUserControl1.Location = new System.Drawing.Point(2, 2);
            this.connectorTesterUserControl1.Margin = new System.Windows.Forms.Padding(2, 2, 2, 2);
            this.connectorTesterUserControl1.Name = "connectorTesterUserControl1";
            this.connectorTesterUserControl1.SelectedAccount = null;
            this.connectorTesterUserControl1.Size = new System.Drawing.Size(614, 318);
            this.connectorTesterUserControl1.TabIndex = 0;
            // 
            // tabPageLog
            // 
            this.tabPageLog.Controls.Add(this.tabControl1);
            this.tabPageLog.Location = new System.Drawing.Point(4, 22);
            this.tabPageLog.Name = "tabPageLog";
            this.tabPageLog.Padding = new System.Windows.Forms.Padding(3);
            this.tabPageLog.Size = new System.Drawing.Size(618, 322);
            this.tabPageLog.TabIndex = 4;
            this.tabPageLog.Text = "Log";
            this.tabPageLog.UseVisualStyleBackColor = true;
            // 
            // tabControl1
            // 
            this.tabControl1.Controls.Add(this.tabPage1);
            this.tabControl1.Controls.Add(this.tabPage9);
            this.tabControl1.Controls.Add(this.tabPage7);
            this.tabControl1.Controls.Add(this.tabPage2);
            this.tabControl1.Controls.Add(this.tabPage5);
            this.tabControl1.Controls.Add(this.tabPage4);
            this.tabControl1.Controls.Add(this.tabPage6);
            this.tabControl1.Controls.Add(this.tabPage8);
            this.tabControl1.Controls.Add(this.tabPage3);
            this.tabControl1.Dock = System.Windows.Forms.DockStyle.Fill;
            this.tabControl1.Location = new System.Drawing.Point(3, 3);
            this.tabControl1.Margin = new System.Windows.Forms.Padding(2);
            this.tabControl1.Name = "tabControl1";
            this.tabControl1.SelectedIndex = 0;
            this.tabControl1.Size = new System.Drawing.Size(612, 316);
            this.tabControl1.TabIndex = 0;
            // 
            // tabPage1
            // 
            this.tabPage1.Controls.Add(this.rtbGeneral);
            this.tabPage1.Location = new System.Drawing.Point(4, 22);
            this.tabPage1.Margin = new System.Windows.Forms.Padding(2);
            this.tabPage1.Name = "tabPage1";
            this.tabPage1.Padding = new System.Windows.Forms.Padding(2);
            this.tabPage1.Size = new System.Drawing.Size(604, 290);
            this.tabPage1.TabIndex = 2;
            this.tabPage1.Text = "General";
            this.tabPage1.UseVisualStyleBackColor = true;
            // 
            // rtbGeneral
            // 
            this.rtbGeneral.Dock = System.Windows.Forms.DockStyle.Fill;
            this.rtbGeneral.Location = new System.Drawing.Point(2, 2);
            this.rtbGeneral.Margin = new System.Windows.Forms.Padding(2);
            this.rtbGeneral.Name = "rtbGeneral";
            this.rtbGeneral.ReadOnly = true;
            this.rtbGeneral.ScrollBars = System.Windows.Forms.RichTextBoxScrollBars.Vertical;
            this.rtbGeneral.Size = new System.Drawing.Size(600, 286);
            this.rtbGeneral.TabIndex = 0;
            this.rtbGeneral.Text = "";
            this.rtbGeneral.WordWrap = false;
            // 
            // tabPage9
            // 
            this.tabPage9.Controls.Add(this.rtbCopy);
            this.tabPage9.Location = new System.Drawing.Point(4, 22);
            this.tabPage9.Margin = new System.Windows.Forms.Padding(2);
            this.tabPage9.Name = "tabPage9";
            this.tabPage9.Padding = new System.Windows.Forms.Padding(2);
            this.tabPage9.Size = new System.Drawing.Size(480, 226);
            this.tabPage9.TabIndex = 9;
            this.tabPage9.Text = "Copy";
            this.tabPage9.UseVisualStyleBackColor = true;
            // 
            // rtbCopy
            // 
            this.rtbCopy.Dock = System.Windows.Forms.DockStyle.Fill;
            this.rtbCopy.Location = new System.Drawing.Point(2, 2);
            this.rtbCopy.Margin = new System.Windows.Forms.Padding(2);
            this.rtbCopy.Name = "rtbCopy";
            this.rtbCopy.ReadOnly = true;
            this.rtbCopy.ScrollBars = System.Windows.Forms.RichTextBoxScrollBars.Vertical;
            this.rtbCopy.Size = new System.Drawing.Size(476, 222);
            this.rtbCopy.TabIndex = 4;
            this.rtbCopy.Text = "";
            this.rtbCopy.WordWrap = false;
            // 
            // tabPage7
            // 
            this.tabPage7.Controls.Add(this.rtbMt4);
            this.tabPage7.Location = new System.Drawing.Point(4, 22);
            this.tabPage7.Name = "tabPage7";
            this.tabPage7.Padding = new System.Windows.Forms.Padding(3);
            this.tabPage7.Size = new System.Drawing.Size(480, 226);
            this.tabPage7.TabIndex = 7;
            this.tabPage7.Text = "MT4";
            this.tabPage7.UseVisualStyleBackColor = true;
            // 
            // rtbMt4
            // 
            this.rtbMt4.Dock = System.Windows.Forms.DockStyle.Fill;
            this.rtbMt4.Location = new System.Drawing.Point(3, 3);
            this.rtbMt4.Margin = new System.Windows.Forms.Padding(2);
            this.rtbMt4.Name = "rtbMt4";
            this.rtbMt4.ReadOnly = true;
            this.rtbMt4.ScrollBars = System.Windows.Forms.RichTextBoxScrollBars.Vertical;
            this.rtbMt4.Size = new System.Drawing.Size(474, 220);
            this.rtbMt4.TabIndex = 1;
            this.rtbMt4.Text = "";
            this.rtbMt4.WordWrap = false;
            // 
            // tabPage2
            // 
            this.tabPage2.Controls.Add(this.rtbFix);
            this.tabPage2.Location = new System.Drawing.Point(4, 22);
            this.tabPage2.Margin = new System.Windows.Forms.Padding(2);
            this.tabPage2.Name = "tabPage2";
            this.tabPage2.Padding = new System.Windows.Forms.Padding(2);
            this.tabPage2.Size = new System.Drawing.Size(480, 226);
            this.tabPage2.TabIndex = 1;
            this.tabPage2.Text = "IConnector";
            this.tabPage2.UseVisualStyleBackColor = true;
            // 
            // rtbFix
            // 
            this.rtbFix.Dock = System.Windows.Forms.DockStyle.Fill;
            this.rtbFix.Location = new System.Drawing.Point(2, 2);
            this.rtbFix.Margin = new System.Windows.Forms.Padding(2);
            this.rtbFix.Name = "rtbFix";
            this.rtbFix.ReadOnly = true;
            this.rtbFix.ScrollBars = System.Windows.Forms.RichTextBoxScrollBars.Vertical;
            this.rtbFix.Size = new System.Drawing.Size(476, 222);
            this.rtbFix.TabIndex = 1;
            this.rtbFix.Text = "";
            this.rtbFix.WordWrap = false;
            // 
            // tabPage5
            // 
            this.tabPage5.Controls.Add(this.rtbFixCopy);
            this.tabPage5.Location = new System.Drawing.Point(4, 22);
            this.tabPage5.Margin = new System.Windows.Forms.Padding(2);
            this.tabPage5.Name = "tabPage5";
            this.tabPage5.Padding = new System.Windows.Forms.Padding(2);
            this.tabPage5.Size = new System.Drawing.Size(480, 226);
            this.tabPage5.TabIndex = 5;
            this.tabPage5.Text = "IConnector copy";
            this.tabPage5.UseVisualStyleBackColor = true;
            // 
            // rtbFixCopy
            // 
            this.rtbFixCopy.Dock = System.Windows.Forms.DockStyle.Fill;
            this.rtbFixCopy.Location = new System.Drawing.Point(2, 2);
            this.rtbFixCopy.Margin = new System.Windows.Forms.Padding(2);
            this.rtbFixCopy.Name = "rtbFixCopy";
            this.rtbFixCopy.ReadOnly = true;
            this.rtbFixCopy.ScrollBars = System.Windows.Forms.RichTextBoxScrollBars.Vertical;
            this.rtbFixCopy.Size = new System.Drawing.Size(476, 222);
            this.rtbFixCopy.TabIndex = 3;
            this.rtbFixCopy.Text = "";
            this.rtbFixCopy.WordWrap = false;
            // 
            // tabPage4
            // 
            this.tabPage4.Controls.Add(this.rtbFixOrders);
            this.tabPage4.Location = new System.Drawing.Point(4, 22);
            this.tabPage4.Margin = new System.Windows.Forms.Padding(2);
            this.tabPage4.Name = "tabPage4";
            this.tabPage4.Padding = new System.Windows.Forms.Padding(2);
            this.tabPage4.Size = new System.Drawing.Size(480, 226);
            this.tabPage4.TabIndex = 4;
            this.tabPage4.Text = "IConnector orders";
            this.tabPage4.UseVisualStyleBackColor = true;
            // 
            // rtbFixOrders
            // 
            this.rtbFixOrders.Dock = System.Windows.Forms.DockStyle.Fill;
            this.rtbFixOrders.Location = new System.Drawing.Point(2, 2);
            this.rtbFixOrders.Margin = new System.Windows.Forms.Padding(2);
            this.rtbFixOrders.Name = "rtbFixOrders";
            this.rtbFixOrders.ReadOnly = true;
            this.rtbFixOrders.ScrollBars = System.Windows.Forms.RichTextBoxScrollBars.Vertical;
            this.rtbFixOrders.Size = new System.Drawing.Size(476, 222);
            this.rtbFixOrders.TabIndex = 2;
            this.rtbFixOrders.Text = "";
            this.rtbFixOrders.WordWrap = false;
            // 
            // tabPage6
            // 
            this.tabPage6.Controls.Add(this.rtbCTrader);
            this.tabPage6.Location = new System.Drawing.Point(4, 22);
            this.tabPage6.Margin = new System.Windows.Forms.Padding(2);
            this.tabPage6.Name = "tabPage6";
            this.tabPage6.Size = new System.Drawing.Size(480, 226);
            this.tabPage6.TabIndex = 6;
            this.tabPage6.Text = "CTrader";
            this.tabPage6.UseVisualStyleBackColor = true;
            // 
            // rtbCTrader
            // 
            this.rtbCTrader.Dock = System.Windows.Forms.DockStyle.Fill;
            this.rtbCTrader.Location = new System.Drawing.Point(0, 0);
            this.rtbCTrader.Margin = new System.Windows.Forms.Padding(2);
            this.rtbCTrader.Name = "rtbCTrader";
            this.rtbCTrader.ReadOnly = true;
            this.rtbCTrader.ScrollBars = System.Windows.Forms.RichTextBoxScrollBars.Vertical;
            this.rtbCTrader.Size = new System.Drawing.Size(480, 226);
            this.rtbCTrader.TabIndex = 3;
            this.rtbCTrader.Text = "";
            this.rtbCTrader.WordWrap = false;
            // 
            // tabPage8
            // 
            this.tabPage8.Controls.Add(this.rtbBacktester);
            this.tabPage8.Location = new System.Drawing.Point(4, 22);
            this.tabPage8.Name = "tabPage8";
            this.tabPage8.Size = new System.Drawing.Size(480, 226);
            this.tabPage8.TabIndex = 8;
            this.tabPage8.Text = "Backtester";
            this.tabPage8.UseVisualStyleBackColor = true;
            // 
            // rtbBacktester
            // 
            this.rtbBacktester.Dock = System.Windows.Forms.DockStyle.Fill;
            this.rtbBacktester.Location = new System.Drawing.Point(0, 0);
            this.rtbBacktester.Margin = new System.Windows.Forms.Padding(2);
            this.rtbBacktester.Name = "rtbBacktester";
            this.rtbBacktester.ReadOnly = true;
            this.rtbBacktester.ScrollBars = System.Windows.Forms.RichTextBoxScrollBars.Vertical;
            this.rtbBacktester.Size = new System.Drawing.Size(480, 226);
            this.rtbBacktester.TabIndex = 4;
            this.rtbBacktester.Text = "";
            this.rtbBacktester.WordWrap = false;
            // 
            // tabPage3
            // 
            this.tabPage3.Controls.Add(this.rtbAll);
            this.tabPage3.Location = new System.Drawing.Point(4, 22);
            this.tabPage3.Margin = new System.Windows.Forms.Padding(2);
            this.tabPage3.Name = "tabPage3";
            this.tabPage3.Padding = new System.Windows.Forms.Padding(2);
            this.tabPage3.Size = new System.Drawing.Size(480, 226);
            this.tabPage3.TabIndex = 3;
            this.tabPage3.Text = "All";
            this.tabPage3.UseVisualStyleBackColor = true;
            // 
            // rtbAll
            // 
            this.rtbAll.Dock = System.Windows.Forms.DockStyle.Fill;
            this.rtbAll.Location = new System.Drawing.Point(2, 2);
            this.rtbAll.Margin = new System.Windows.Forms.Padding(2);
            this.rtbAll.Name = "rtbAll";
            this.rtbAll.ReadOnly = true;
            this.rtbAll.ScrollBars = System.Windows.Forms.RichTextBoxScrollBars.Vertical;
            this.rtbAll.Size = new System.Drawing.Size(476, 222);
            this.rtbAll.TabIndex = 2;
            this.rtbAll.Text = "";
            this.rtbAll.WordWrap = false;
            // 
            // tlpMain
            // 
            this.tlpMain.ColumnCount = 1;
            this.tlpMain.ColumnStyles.Add(new System.Windows.Forms.ColumnStyle(System.Windows.Forms.SizeType.Percent, 100F));
            this.tlpMain.Controls.Add(this.tabControlMain, 0, 1);
            this.tlpMain.Controls.Add(this.gbControl, 0, 0);
            this.tlpMain.Dock = System.Windows.Forms.DockStyle.Fill;
            this.tlpMain.Location = new System.Drawing.Point(0, 0);
            this.tlpMain.Name = "tlpMain";
            this.tlpMain.RowCount = 2;
            this.tlpMain.RowStyles.Add(new System.Windows.Forms.RowStyle(System.Windows.Forms.SizeType.Absolute, 52F));
            this.tlpMain.RowStyles.Add(new System.Windows.Forms.RowStyle(System.Windows.Forms.SizeType.Percent, 100F));
            this.tlpMain.Size = new System.Drawing.Size(934, 507);
            this.tlpMain.TabIndex = 1;
            // 
            // gbControl
            // 
            this.gbControl.Controls.Add(this.label2);
            this.gbControl.Controls.Add(this.nudAutoSave);
            this.gbControl.Controls.Add(this.btnQuickStart);
            this.gbControl.Controls.Add(this.labelProfile);
            this.gbControl.Controls.Add(this.label1);
            this.gbControl.Controls.Add(this.btnDisconnect);
            this.gbControl.Controls.Add(this.btnConnect);
            this.gbControl.Controls.Add(this.btnSave);
            this.gbControl.Dock = System.Windows.Forms.DockStyle.Fill;
            this.gbControl.Location = new System.Drawing.Point(3, 3);
            this.gbControl.Name = "gbControl";
            this.gbControl.Size = new System.Drawing.Size(928, 46);
            this.gbControl.TabIndex = 1;
            this.gbControl.TabStop = false;
            this.gbControl.Text = "Main control panel - [version]";
            // 
            // label2
            // 
            this.label2.Anchor = ((System.Windows.Forms.AnchorStyles)((System.Windows.Forms.AnchorStyles.Top | System.Windows.Forms.AnchorStyles.Right)));
            this.label2.AutoSize = true;
            this.label2.Location = new System.Drawing.Point(174, 22);
            this.label2.Margin = new System.Windows.Forms.Padding(2, 0, 2, 0);
            this.label2.Name = "label2";
            this.label2.Size = new System.Drawing.Size(83, 13);
            this.label2.TabIndex = 27;
            this.label2.Text = "Auto save (min):";
            // 
            // nudAutoSave
            // 
            this.nudAutoSave.Anchor = ((System.Windows.Forms.AnchorStyles)((System.Windows.Forms.AnchorStyles.Top | System.Windows.Forms.AnchorStyles.Right)));
            this.nudAutoSave.Location = new System.Drawing.Point(262, 22);
            this.nudAutoSave.Margin = new System.Windows.Forms.Padding(2);
            this.nudAutoSave.Name = "nudAutoSave";
            this.nudAutoSave.Size = new System.Drawing.Size(38, 20);
            this.nudAutoSave.TabIndex = 26;
            this.nudAutoSave.Value = new decimal(new int[] {
=======
			this.tabControlMain = new System.Windows.Forms.TabControl();
			this.tabPageProfile = new System.Windows.Forms.TabPage();
			this.profilesUserControl = new TradeSystem.Duplicat.Views.ProfilesUserControl();
			this.tabPageAccount = new System.Windows.Forms.TabPage();
			this.tabControlAccounts = new System.Windows.Forms.TabControl();
			this.tabPageMt = new System.Windows.Forms.TabPage();
			this.mtAccountsUserControl = new TradeSystem.Duplicat.Views.MtAccountsUserControl();
			this.tabPageFix = new System.Windows.Forms.TabPage();
			this.ftAccountsUserControl = new TradeSystem.Duplicat.Views.FtAccountsUserControl();
			this.tabPageCt = new System.Windows.Forms.TabPage();
			this.ctAccountsUserControl = new TradeSystem.Duplicat.Views.CtAccountsUserControl();
			this.tabPageBt = new System.Windows.Forms.TabPage();
			this.btAccountsUserControl = new TradeSystem.Duplicat.Views.BtAccountsUserControl();
			this.tabPageTwilio = new System.Windows.Forms.TabPage();
			this.mtAlertUserControl1 = new TradeSystem.Duplicat.Views._Accounts.MtAlertUserControl();
			this.tabPageAggregator = new System.Windows.Forms.TabPage();
			this.aggregatorUserControl = new TradeSystem.Duplicat.Views.AggregatorUserControl();
			this.tabPageCopier = new System.Windows.Forms.TabPage();
			this.copiersUserControl = new TradeSystem.Duplicat.Views.CopiersUserControl();
			this.tabPageStrategy = new System.Windows.Forms.TabPage();
			this.tabControlStrategies = new System.Windows.Forms.TabControl();
			this.tabPagePushing = new System.Windows.Forms.TabPage();
			this.pushingUserControl = new TradeSystem.Duplicat.Views.PushingUserControl();
			this.tabPageSpoofing = new System.Windows.Forms.TabPage();
			this.spoofingUserControl1 = new TradeSystem.Duplicat.Views.SpoofingUserControl();
			this.tabPageHubArb = new System.Windows.Forms.TabPage();
			this.hubArbUserControl = new TradeSystem.Duplicat.Views.HubArbUserControl();
			this.tabPageMarketMakerCross = new System.Windows.Forms.TabPage();
			this.mmUserControl1 = new TradeSystem.Duplicat.Views.MMUserControl();
			this.tabPageMarketMakerOld = new System.Windows.Forms.TabPage();
			this.marketMakerUserControl1 = new TradeSystem.Duplicat.Views.MarketMakerUserControl();
			this.tabPageLatencyArb = new System.Windows.Forms.TabPage();
			this.latencyArbUserControl1 = new TradeSystem.Duplicat.Views.LatencyArbUserControl();
			this.tabPageNewsArb = new System.Windows.Forms.TabPage();
			this.newsArbUserControl1 = new TradeSystem.Duplicat.Views.NewsArbUserControl();
			this.tabPageCustomMapping = new System.Windows.Forms.TabPage();
			this.customMappingUserControl1 = new TradeSystem.Duplicat.Views._Strategies.CustomMappingUserControl();
			this.tabPageExposure = new System.Windows.Forms.TabPage();
			this.exposureUserControl1 = new TradeSystem.Duplicat.Views.ExposureUserControl();
			this.tabPageLiveData = new System.Windows.Forms.TabPage();
			this.tabControl2 = new System.Windows.Forms.TabControl();
			this.tabPageTicker = new System.Windows.Forms.TabPage();
			this.tickersUserControl = new TradeSystem.Duplicat.Views.TickersUserControl();
			this.tabPageExport = new System.Windows.Forms.TabPage();
			this.exportUserControl1 = new TradeSystem.Duplicat.Views.ExportUserControl();
			this.tabPageConnectorTester = new System.Windows.Forms.TabPage();
			this.connectorTesterUserControl1 = new TradeSystem.Duplicat.Views.ConnectorTesterUserControl();
			this.tabPageLog = new System.Windows.Forms.TabPage();
			this.tabControl1 = new System.Windows.Forms.TabControl();
			this.tabPage1 = new System.Windows.Forms.TabPage();
			this.rtbGeneral = new System.Windows.Forms.RichTextBox();
			this.tabPage9 = new System.Windows.Forms.TabPage();
			this.rtbCopy = new System.Windows.Forms.RichTextBox();
			this.tabPage7 = new System.Windows.Forms.TabPage();
			this.rtbMt4 = new System.Windows.Forms.RichTextBox();
			this.tabPage2 = new System.Windows.Forms.TabPage();
			this.rtbFix = new System.Windows.Forms.RichTextBox();
			this.tabPage5 = new System.Windows.Forms.TabPage();
			this.rtbFixCopy = new System.Windows.Forms.RichTextBox();
			this.tabPage4 = new System.Windows.Forms.TabPage();
			this.rtbFixOrders = new System.Windows.Forms.RichTextBox();
			this.tabPage6 = new System.Windows.Forms.TabPage();
			this.rtbCTrader = new System.Windows.Forms.RichTextBox();
			this.tabPage8 = new System.Windows.Forms.TabPage();
			this.rtbBacktester = new System.Windows.Forms.RichTextBox();
			this.tabPage3 = new System.Windows.Forms.TabPage();
			this.rtbAll = new System.Windows.Forms.RichTextBox();
			this.tlpMain = new System.Windows.Forms.TableLayoutPanel();
			this.gbControl = new System.Windows.Forms.GroupBox();
			this.label2 = new System.Windows.Forms.Label();
			this.nudAutoSave = new System.Windows.Forms.NumericUpDown();
			this.btnQuickStart = new System.Windows.Forms.Button();
			this.labelProfile = new System.Windows.Forms.Label();
			this.label1 = new System.Windows.Forms.Label();
			this.btnDisconnect = new System.Windows.Forms.Button();
			this.btnConnect = new System.Windows.Forms.Button();
			this.btnSave = new System.Windows.Forms.Button();
			this.tabControlMain.SuspendLayout();
			this.tabPageProfile.SuspendLayout();
			this.tabPageAccount.SuspendLayout();
			this.tabControlAccounts.SuspendLayout();
			this.tabPageMt.SuspendLayout();
			this.tabPageFix.SuspendLayout();
			this.tabPageCt.SuspendLayout();
			this.tabPageBt.SuspendLayout();
			this.tabPageTwilio.SuspendLayout();
			this.tabPageAggregator.SuspendLayout();
			this.tabPageCopier.SuspendLayout();
			this.tabPageStrategy.SuspendLayout();
			this.tabControlStrategies.SuspendLayout();
			this.tabPagePushing.SuspendLayout();
			this.tabPageSpoofing.SuspendLayout();
			this.tabPageHubArb.SuspendLayout();
			this.tabPageMarketMakerCross.SuspendLayout();
			this.tabPageMarketMakerOld.SuspendLayout();
			this.tabPageLatencyArb.SuspendLayout();
			this.tabPageNewsArb.SuspendLayout();
			this.tabPageCustomMapping.SuspendLayout();
			this.tabPageExposure.SuspendLayout();
			this.tabPageLiveData.SuspendLayout();
			this.tabControl2.SuspendLayout();
			this.tabPageTicker.SuspendLayout();
			this.tabPageExport.SuspendLayout();
			this.tabPageConnectorTester.SuspendLayout();
			this.tabPageLog.SuspendLayout();
			this.tabControl1.SuspendLayout();
			this.tabPage1.SuspendLayout();
			this.tabPage9.SuspendLayout();
			this.tabPage7.SuspendLayout();
			this.tabPage2.SuspendLayout();
			this.tabPage5.SuspendLayout();
			this.tabPage4.SuspendLayout();
			this.tabPage6.SuspendLayout();
			this.tabPage8.SuspendLayout();
			this.tabPage3.SuspendLayout();
			this.tlpMain.SuspendLayout();
			this.gbControl.SuspendLayout();
			((System.ComponentModel.ISupportInitialize)(this.nudAutoSave)).BeginInit();
			this.SuspendLayout();
			// 
			// tabControlMain
			// 
			this.tabControlMain.Controls.Add(this.tabPageProfile);
			this.tabControlMain.Controls.Add(this.tabPageAccount);
			this.tabControlMain.Controls.Add(this.tabPageAggregator);
			this.tabControlMain.Controls.Add(this.tabPageCopier);
			this.tabControlMain.Controls.Add(this.tabPageStrategy);
			this.tabControlMain.Controls.Add(this.tabPageLiveData);
			this.tabControlMain.Controls.Add(this.tabPageConnectorTester);
			this.tabControlMain.Controls.Add(this.tabPageLog);
			this.tabControlMain.Dock = System.Windows.Forms.DockStyle.Fill;
			this.tabControlMain.Location = new System.Drawing.Point(3, 55);
			this.tabControlMain.Name = "tabControlMain";
			this.tabControlMain.SelectedIndex = 0;
			this.tabControlMain.Size = new System.Drawing.Size(928, 449);
			this.tabControlMain.TabIndex = 0;
			// 
			// tabPageProfile
			// 
			this.tabPageProfile.Controls.Add(this.profilesUserControl);
			this.tabPageProfile.Location = new System.Drawing.Point(4, 22);
			this.tabPageProfile.Name = "tabPageProfile";
			this.tabPageProfile.Padding = new System.Windows.Forms.Padding(3);
			this.tabPageProfile.Size = new System.Drawing.Size(920, 423);
			this.tabPageProfile.TabIndex = 3;
			this.tabPageProfile.Text = "Profiles";
			this.tabPageProfile.UseVisualStyleBackColor = true;
			// 
			// profilesUserControl
			// 
			this.profilesUserControl.Dock = System.Windows.Forms.DockStyle.Fill;
			this.profilesUserControl.Location = new System.Drawing.Point(3, 3);
			this.profilesUserControl.Margin = new System.Windows.Forms.Padding(4);
			this.profilesUserControl.Name = "profilesUserControl";
			this.profilesUserControl.Size = new System.Drawing.Size(914, 417);
			this.profilesUserControl.TabIndex = 0;
			// 
			// tabPageAccount
			// 
			this.tabPageAccount.Controls.Add(this.tabControlAccounts);
			this.tabPageAccount.Location = new System.Drawing.Point(4, 22);
			this.tabPageAccount.Margin = new System.Windows.Forms.Padding(2);
			this.tabPageAccount.Name = "tabPageAccount";
			this.tabPageAccount.Padding = new System.Windows.Forms.Padding(2);
			this.tabPageAccount.Size = new System.Drawing.Size(920, 423);
			this.tabPageAccount.TabIndex = 11;
			this.tabPageAccount.Text = "Accounts";
			this.tabPageAccount.UseVisualStyleBackColor = true;
			// 
			// tabControlAccounts
			// 
			this.tabControlAccounts.Controls.Add(this.tabPageMt);
			this.tabControlAccounts.Controls.Add(this.tabPageFix);
			this.tabControlAccounts.Controls.Add(this.tabPageCt);
			this.tabControlAccounts.Controls.Add(this.tabPageBt);
			this.tabControlAccounts.Controls.Add(this.tabPageTwilio);
			this.tabControlAccounts.Dock = System.Windows.Forms.DockStyle.Fill;
			this.tabControlAccounts.Location = new System.Drawing.Point(2, 2);
			this.tabControlAccounts.Margin = new System.Windows.Forms.Padding(2);
			this.tabControlAccounts.Name = "tabControlAccounts";
			this.tabControlAccounts.SelectedIndex = 0;
			this.tabControlAccounts.Size = new System.Drawing.Size(916, 419);
			this.tabControlAccounts.TabIndex = 0;
			// 
			// tabPageMt
			// 
			this.tabPageMt.Controls.Add(this.mtAccountsUserControl);
			this.tabPageMt.Location = new System.Drawing.Point(4, 22);
			this.tabPageMt.Margin = new System.Windows.Forms.Padding(2);
			this.tabPageMt.Name = "tabPageMt";
			this.tabPageMt.Padding = new System.Windows.Forms.Padding(2);
			this.tabPageMt.Size = new System.Drawing.Size(908, 393);
			this.tabPageMt.TabIndex = 0;
			this.tabPageMt.Text = "MT4";
			this.tabPageMt.UseVisualStyleBackColor = true;
			// 
			// mtAccountsUserControl
			// 
			this.mtAccountsUserControl.Dock = System.Windows.Forms.DockStyle.Fill;
			this.mtAccountsUserControl.Location = new System.Drawing.Point(2, 2);
			this.mtAccountsUserControl.Margin = new System.Windows.Forms.Padding(4);
			this.mtAccountsUserControl.Name = "mtAccountsUserControl";
			this.mtAccountsUserControl.Size = new System.Drawing.Size(904, 389);
			this.mtAccountsUserControl.TabIndex = 1;
			// 
			// tabPageFix
			// 
			this.tabPageFix.Controls.Add(this.ftAccountsUserControl);
			this.tabPageFix.Location = new System.Drawing.Point(4, 22);
			this.tabPageFix.Margin = new System.Windows.Forms.Padding(2);
			this.tabPageFix.Name = "tabPageFix";
			this.tabPageFix.Size = new System.Drawing.Size(908, 393);
			this.tabPageFix.TabIndex = 2;
			this.tabPageFix.Text = "IConnector";
			this.tabPageFix.UseVisualStyleBackColor = true;
			// 
			// ftAccountsUserControl
			// 
			this.ftAccountsUserControl.Dock = System.Windows.Forms.DockStyle.Fill;
			this.ftAccountsUserControl.Location = new System.Drawing.Point(0, 0);
			this.ftAccountsUserControl.Margin = new System.Windows.Forms.Padding(4);
			this.ftAccountsUserControl.Name = "ftAccountsUserControl";
			this.ftAccountsUserControl.Size = new System.Drawing.Size(908, 393);
			this.ftAccountsUserControl.TabIndex = 1;
			// 
			// tabPageCt
			// 
			this.tabPageCt.Controls.Add(this.ctAccountsUserControl);
			this.tabPageCt.Location = new System.Drawing.Point(4, 22);
			this.tabPageCt.Name = "tabPageCt";
			this.tabPageCt.Size = new System.Drawing.Size(908, 393);
			this.tabPageCt.TabIndex = 3;
			this.tabPageCt.Text = "CTrader";
			this.tabPageCt.UseVisualStyleBackColor = true;
			// 
			// ctAccountsUserControl
			// 
			this.ctAccountsUserControl.Dock = System.Windows.Forms.DockStyle.Fill;
			this.ctAccountsUserControl.Location = new System.Drawing.Point(0, 0);
			this.ctAccountsUserControl.Margin = new System.Windows.Forms.Padding(4);
			this.ctAccountsUserControl.Name = "ctAccountsUserControl";
			this.ctAccountsUserControl.Size = new System.Drawing.Size(908, 393);
			this.ctAccountsUserControl.TabIndex = 0;
			// 
			// tabPageBt
			// 
			this.tabPageBt.Controls.Add(this.btAccountsUserControl);
			this.tabPageBt.Location = new System.Drawing.Point(4, 22);
			this.tabPageBt.Name = "tabPageBt";
			this.tabPageBt.Size = new System.Drawing.Size(908, 393);
			this.tabPageBt.TabIndex = 4;
			this.tabPageBt.Text = "Backtester";
			this.tabPageBt.UseVisualStyleBackColor = true;
			// 
			// btAccountsUserControl
			// 
			this.btAccountsUserControl.Dock = System.Windows.Forms.DockStyle.Fill;
			this.btAccountsUserControl.Location = new System.Drawing.Point(0, 0);
			this.btAccountsUserControl.Margin = new System.Windows.Forms.Padding(4);
			this.btAccountsUserControl.Name = "btAccountsUserControl";
			this.btAccountsUserControl.Size = new System.Drawing.Size(908, 393);
			this.btAccountsUserControl.TabIndex = 0;
			// 
			// tabPageTwilio
			// 
			this.tabPageTwilio.Controls.Add(this.mtAlertUserControl1);
			this.tabPageTwilio.Location = new System.Drawing.Point(4, 22);
			this.tabPageTwilio.Name = "tabPageTwilio";
			this.tabPageTwilio.Padding = new System.Windows.Forms.Padding(3);
			this.tabPageTwilio.Size = new System.Drawing.Size(908, 393);
			this.tabPageTwilio.TabIndex = 5;
			this.tabPageTwilio.Text = "Twilio";
			this.tabPageTwilio.UseVisualStyleBackColor = true;
			// 
			// mtAlertUserControl1
			// 
			this.mtAlertUserControl1.Dock = System.Windows.Forms.DockStyle.Fill;
			this.mtAlertUserControl1.Location = new System.Drawing.Point(3, 3);
			this.mtAlertUserControl1.Name = "mtAlertUserControl1";
			this.mtAlertUserControl1.Size = new System.Drawing.Size(902, 387);
			this.mtAlertUserControl1.TabIndex = 0;
			// 
			// tabPageAggregator
			// 
			this.tabPageAggregator.Controls.Add(this.aggregatorUserControl);
			this.tabPageAggregator.Location = new System.Drawing.Point(4, 22);
			this.tabPageAggregator.Margin = new System.Windows.Forms.Padding(2);
			this.tabPageAggregator.Name = "tabPageAggregator";
			this.tabPageAggregator.Padding = new System.Windows.Forms.Padding(2);
			this.tabPageAggregator.Size = new System.Drawing.Size(920, 423);
			this.tabPageAggregator.TabIndex = 12;
			this.tabPageAggregator.Text = "Aggregators";
			this.tabPageAggregator.UseVisualStyleBackColor = true;
			// 
			// aggregatorUserControl
			// 
			this.aggregatorUserControl.Dock = System.Windows.Forms.DockStyle.Fill;
			this.aggregatorUserControl.Location = new System.Drawing.Point(2, 2);
			this.aggregatorUserControl.Margin = new System.Windows.Forms.Padding(2, 2, 2, 2);
			this.aggregatorUserControl.Name = "aggregatorUserControl";
			this.aggregatorUserControl.Size = new System.Drawing.Size(916, 419);
			this.aggregatorUserControl.TabIndex = 0;
			// 
			// tabPageCopier
			// 
			this.tabPageCopier.Controls.Add(this.copiersUserControl);
			this.tabPageCopier.Location = new System.Drawing.Point(4, 22);
			this.tabPageCopier.Name = "tabPageCopier";
			this.tabPageCopier.Padding = new System.Windows.Forms.Padding(3);
			this.tabPageCopier.Size = new System.Drawing.Size(920, 423);
			this.tabPageCopier.TabIndex = 0;
			this.tabPageCopier.Text = "Copiers";
			this.tabPageCopier.UseVisualStyleBackColor = true;
			// 
			// copiersUserControl
			// 
			this.copiersUserControl.Dock = System.Windows.Forms.DockStyle.Fill;
			this.copiersUserControl.Location = new System.Drawing.Point(3, 3);
			this.copiersUserControl.Margin = new System.Windows.Forms.Padding(4);
			this.copiersUserControl.Name = "copiersUserControl";
			this.copiersUserControl.Size = new System.Drawing.Size(914, 417);
			this.copiersUserControl.TabIndex = 0;
			// 
			// tabPageStrategy
			// 
			this.tabPageStrategy.Controls.Add(this.tabControlStrategies);
			this.tabPageStrategy.Location = new System.Drawing.Point(4, 22);
			this.tabPageStrategy.Margin = new System.Windows.Forms.Padding(2);
			this.tabPageStrategy.Name = "tabPageStrategy";
			this.tabPageStrategy.Padding = new System.Windows.Forms.Padding(2);
			this.tabPageStrategy.Size = new System.Drawing.Size(920, 423);
			this.tabPageStrategy.TabIndex = 10;
			this.tabPageStrategy.Text = "Strategies";
			this.tabPageStrategy.UseVisualStyleBackColor = true;
			// 
			// tabControlStrategies
			// 
			this.tabControlStrategies.Controls.Add(this.tabPagePushing);
			this.tabControlStrategies.Controls.Add(this.tabPageSpoofing);
			this.tabControlStrategies.Controls.Add(this.tabPageHubArb);
			this.tabControlStrategies.Controls.Add(this.tabPageMarketMakerCross);
			this.tabControlStrategies.Controls.Add(this.tabPageMarketMakerOld);
			this.tabControlStrategies.Controls.Add(this.tabPageLatencyArb);
			this.tabControlStrategies.Controls.Add(this.tabPageNewsArb);
			this.tabControlStrategies.Controls.Add(this.tabPageCustomMapping);
			this.tabControlStrategies.Controls.Add(this.tabPageExposure);
			this.tabControlStrategies.Dock = System.Windows.Forms.DockStyle.Fill;
			this.tabControlStrategies.Location = new System.Drawing.Point(2, 2);
			this.tabControlStrategies.Margin = new System.Windows.Forms.Padding(2);
			this.tabControlStrategies.Name = "tabControlStrategies";
			this.tabControlStrategies.SelectedIndex = 0;
			this.tabControlStrategies.Size = new System.Drawing.Size(916, 419);
			this.tabControlStrategies.TabIndex = 1;
			// 
			// tabPagePushing
			// 
			this.tabPagePushing.Controls.Add(this.pushingUserControl);
			this.tabPagePushing.Location = new System.Drawing.Point(4, 22);
			this.tabPagePushing.Margin = new System.Windows.Forms.Padding(2);
			this.tabPagePushing.Name = "tabPagePushing";
			this.tabPagePushing.Size = new System.Drawing.Size(908, 393);
			this.tabPagePushing.TabIndex = 3;
			this.tabPagePushing.Text = "Pushing";
			this.tabPagePushing.UseVisualStyleBackColor = true;
			// 
			// pushingUserControl
			// 
			this.pushingUserControl.Dock = System.Windows.Forms.DockStyle.Fill;
			this.pushingUserControl.Location = new System.Drawing.Point(0, 0);
			this.pushingUserControl.Margin = new System.Windows.Forms.Padding(4);
			this.pushingUserControl.Name = "pushingUserControl";
			this.pushingUserControl.Size = new System.Drawing.Size(908, 393);
			this.pushingUserControl.TabIndex = 1;
			// 
			// tabPageSpoofing
			// 
			this.tabPageSpoofing.Controls.Add(this.spoofingUserControl1);
			this.tabPageSpoofing.Location = new System.Drawing.Point(4, 22);
			this.tabPageSpoofing.Margin = new System.Windows.Forms.Padding(2);
			this.tabPageSpoofing.Name = "tabPageSpoofing";
			this.tabPageSpoofing.Size = new System.Drawing.Size(908, 393);
			this.tabPageSpoofing.TabIndex = 5;
			this.tabPageSpoofing.Text = "Spoofing";
			this.tabPageSpoofing.UseVisualStyleBackColor = true;
			// 
			// spoofingUserControl1
			// 
			this.spoofingUserControl1.Dock = System.Windows.Forms.DockStyle.Top;
			this.spoofingUserControl1.Location = new System.Drawing.Point(0, 0);
			this.spoofingUserControl1.Margin = new System.Windows.Forms.Padding(2, 2, 2, 2);
			this.spoofingUserControl1.Name = "spoofingUserControl1";
			this.spoofingUserControl1.Size = new System.Drawing.Size(908, 578);
			this.spoofingUserControl1.TabIndex = 0;
			// 
			// tabPageHubArb
			// 
			this.tabPageHubArb.Controls.Add(this.hubArbUserControl);
			this.tabPageHubArb.Location = new System.Drawing.Point(4, 22);
			this.tabPageHubArb.Margin = new System.Windows.Forms.Padding(2);
			this.tabPageHubArb.Name = "tabPageHubArb";
			this.tabPageHubArb.Size = new System.Drawing.Size(908, 393);
			this.tabPageHubArb.TabIndex = 2;
			this.tabPageHubArb.Text = "Hub arb";
			this.tabPageHubArb.UseVisualStyleBackColor = true;
			// 
			// hubArbUserControl
			// 
			this.hubArbUserControl.Dock = System.Windows.Forms.DockStyle.Fill;
			this.hubArbUserControl.Location = new System.Drawing.Point(0, 0);
			this.hubArbUserControl.Margin = new System.Windows.Forms.Padding(2, 2, 2, 2);
			this.hubArbUserControl.Name = "hubArbUserControl";
			this.hubArbUserControl.Size = new System.Drawing.Size(908, 393);
			this.hubArbUserControl.TabIndex = 0;
			// 
			// tabPageMarketMakerCross
			// 
			this.tabPageMarketMakerCross.Controls.Add(this.mmUserControl1);
			this.tabPageMarketMakerCross.Location = new System.Drawing.Point(4, 22);
			this.tabPageMarketMakerCross.Margin = new System.Windows.Forms.Padding(2);
			this.tabPageMarketMakerCross.Name = "tabPageMarketMakerCross";
			this.tabPageMarketMakerCross.Padding = new System.Windows.Forms.Padding(2);
			this.tabPageMarketMakerCross.Size = new System.Drawing.Size(908, 393);
			this.tabPageMarketMakerCross.TabIndex = 8;
			this.tabPageMarketMakerCross.Text = "Market maker (cross exchange)";
			this.tabPageMarketMakerCross.UseVisualStyleBackColor = true;
			// 
			// mmUserControl1
			// 
			this.mmUserControl1.Dock = System.Windows.Forms.DockStyle.Fill;
			this.mmUserControl1.Location = new System.Drawing.Point(2, 2);
			this.mmUserControl1.Margin = new System.Windows.Forms.Padding(2, 2, 2, 2);
			this.mmUserControl1.Name = "mmUserControl1";
			this.mmUserControl1.Size = new System.Drawing.Size(904, 389);
			this.mmUserControl1.TabIndex = 0;
			// 
			// tabPageMarketMakerOld
			// 
			this.tabPageMarketMakerOld.Controls.Add(this.marketMakerUserControl1);
			this.tabPageMarketMakerOld.Location = new System.Drawing.Point(4, 22);
			this.tabPageMarketMakerOld.Margin = new System.Windows.Forms.Padding(2);
			this.tabPageMarketMakerOld.Name = "tabPageMarketMakerOld";
			this.tabPageMarketMakerOld.Size = new System.Drawing.Size(908, 393);
			this.tabPageMarketMakerOld.TabIndex = 4;
			this.tabPageMarketMakerOld.Text = "Market maker (grider)";
			this.tabPageMarketMakerOld.UseVisualStyleBackColor = true;
			// 
			// marketMakerUserControl1
			// 
			this.marketMakerUserControl1.Dock = System.Windows.Forms.DockStyle.Fill;
			this.marketMakerUserControl1.Location = new System.Drawing.Point(0, 0);
			this.marketMakerUserControl1.Margin = new System.Windows.Forms.Padding(2, 2, 2, 2);
			this.marketMakerUserControl1.Name = "marketMakerUserControl1";
			this.marketMakerUserControl1.Size = new System.Drawing.Size(908, 393);
			this.marketMakerUserControl1.TabIndex = 0;
			// 
			// tabPageLatencyArb
			// 
			this.tabPageLatencyArb.Controls.Add(this.latencyArbUserControl1);
			this.tabPageLatencyArb.Location = new System.Drawing.Point(4, 22);
			this.tabPageLatencyArb.Margin = new System.Windows.Forms.Padding(2);
			this.tabPageLatencyArb.Name = "tabPageLatencyArb";
			this.tabPageLatencyArb.Size = new System.Drawing.Size(908, 393);
			this.tabPageLatencyArb.TabIndex = 6;
			this.tabPageLatencyArb.Text = "Latency arb";
			this.tabPageLatencyArb.UseVisualStyleBackColor = true;
			// 
			// latencyArbUserControl1
			// 
			this.latencyArbUserControl1.Dock = System.Windows.Forms.DockStyle.Fill;
			this.latencyArbUserControl1.Location = new System.Drawing.Point(0, 0);
			this.latencyArbUserControl1.Margin = new System.Windows.Forms.Padding(2);
			this.latencyArbUserControl1.Name = "latencyArbUserControl1";
			this.latencyArbUserControl1.Size = new System.Drawing.Size(908, 393);
			this.latencyArbUserControl1.TabIndex = 0;
			// 
			// tabPageNewsArb
			// 
			this.tabPageNewsArb.Controls.Add(this.newsArbUserControl1);
			this.tabPageNewsArb.Location = new System.Drawing.Point(4, 22);
			this.tabPageNewsArb.Margin = new System.Windows.Forms.Padding(2);
			this.tabPageNewsArb.Name = "tabPageNewsArb";
			this.tabPageNewsArb.Size = new System.Drawing.Size(908, 393);
			this.tabPageNewsArb.TabIndex = 7;
			this.tabPageNewsArb.Text = "News arb";
			this.tabPageNewsArb.UseVisualStyleBackColor = true;
			// 
			// newsArbUserControl1
			// 
			this.newsArbUserControl1.Dock = System.Windows.Forms.DockStyle.Fill;
			this.newsArbUserControl1.Location = new System.Drawing.Point(0, 0);
			this.newsArbUserControl1.Margin = new System.Windows.Forms.Padding(2, 2, 2, 2);
			this.newsArbUserControl1.Name = "newsArbUserControl1";
			this.newsArbUserControl1.Size = new System.Drawing.Size(908, 393);
			this.newsArbUserControl1.TabIndex = 0;
			// 
			// tabPageCustomMapping
			// 
			this.tabPageCustomMapping.Controls.Add(this.customMappingUserControl1);
			this.tabPageCustomMapping.Location = new System.Drawing.Point(4, 22);
			this.tabPageCustomMapping.Margin = new System.Windows.Forms.Padding(2);
			this.tabPageCustomMapping.Name = "tabPageCustomMapping";
			this.tabPageCustomMapping.Padding = new System.Windows.Forms.Padding(2);
			this.tabPageCustomMapping.Size = new System.Drawing.Size(908, 393);
			this.tabPageCustomMapping.TabIndex = 8;
			this.tabPageCustomMapping.Text = "Custom Mapping";
			this.tabPageCustomMapping.UseVisualStyleBackColor = true;
			// 
			// customMappingUserControl1
			// 
			this.customMappingUserControl1.Dock = System.Windows.Forms.DockStyle.Fill;
			this.customMappingUserControl1.Location = new System.Drawing.Point(2, 2);
			this.customMappingUserControl1.Margin = new System.Windows.Forms.Padding(2);
			this.customMappingUserControl1.Name = "customMappingUserControl1";
			this.customMappingUserControl1.Size = new System.Drawing.Size(904, 389);
			this.customMappingUserControl1.TabIndex = 0;
			// 
			// tabPageExposure
			// 
			this.tabPageExposure.Controls.Add(this.exposureUserControl1);
			this.tabPageExposure.Location = new System.Drawing.Point(4, 22);
			this.tabPageExposure.Name = "tabPageExposure";
			this.tabPageExposure.Size = new System.Drawing.Size(908, 393);
			this.tabPageExposure.TabIndex = 9;
			this.tabPageExposure.Text = "Exposure";
			this.tabPageExposure.UseVisualStyleBackColor = true;
			// 
			// exposureUserControl1
			// 
			this.exposureUserControl1.Dock = System.Windows.Forms.DockStyle.Fill;
			this.exposureUserControl1.Location = new System.Drawing.Point(0, 0);
			this.exposureUserControl1.Margin = new System.Windows.Forms.Padding(4);
			this.exposureUserControl1.Name = "exposureUserControl1";
			this.exposureUserControl1.Size = new System.Drawing.Size(908, 393);
			this.exposureUserControl1.TabIndex = 0;
			// 
			// tabPageLiveData
			// 
			this.tabPageLiveData.Controls.Add(this.tabControl2);
			this.tabPageLiveData.Location = new System.Drawing.Point(4, 22);
			this.tabPageLiveData.Margin = new System.Windows.Forms.Padding(2);
			this.tabPageLiveData.Name = "tabPageLiveData";
			this.tabPageLiveData.Size = new System.Drawing.Size(920, 423);
			this.tabPageLiveData.TabIndex = 9;
			this.tabPageLiveData.Text = "Live data";
			this.tabPageLiveData.UseVisualStyleBackColor = true;
			// 
			// tabControl2
			// 
			this.tabControl2.Controls.Add(this.tabPageTicker);
			this.tabControl2.Controls.Add(this.tabPageExport);
			this.tabControl2.Dock = System.Windows.Forms.DockStyle.Fill;
			this.tabControl2.Location = new System.Drawing.Point(0, 0);
			this.tabControl2.Margin = new System.Windows.Forms.Padding(2);
			this.tabControl2.Name = "tabControl2";
			this.tabControl2.SelectedIndex = 0;
			this.tabControl2.Size = new System.Drawing.Size(920, 423);
			this.tabControl2.TabIndex = 0;
			// 
			// tabPageTicker
			// 
			this.tabPageTicker.Controls.Add(this.tickersUserControl);
			this.tabPageTicker.Location = new System.Drawing.Point(4, 22);
			this.tabPageTicker.Margin = new System.Windows.Forms.Padding(2);
			this.tabPageTicker.Name = "tabPageTicker";
			this.tabPageTicker.Padding = new System.Windows.Forms.Padding(2);
			this.tabPageTicker.Size = new System.Drawing.Size(912, 397);
			this.tabPageTicker.TabIndex = 0;
			this.tabPageTicker.Text = "Tickers";
			this.tabPageTicker.UseVisualStyleBackColor = true;
			// 
			// tickersUserControl
			// 
			this.tickersUserControl.Dock = System.Windows.Forms.DockStyle.Fill;
			this.tickersUserControl.Location = new System.Drawing.Point(2, 2);
			this.tickersUserControl.Margin = new System.Windows.Forms.Padding(2, 2, 2, 2);
			this.tickersUserControl.Name = "tickersUserControl";
			this.tickersUserControl.Size = new System.Drawing.Size(908, 393);
			this.tickersUserControl.TabIndex = 0;
			// 
			// tabPageExport
			// 
			this.tabPageExport.Controls.Add(this.exportUserControl1);
			this.tabPageExport.Location = new System.Drawing.Point(4, 22);
			this.tabPageExport.Margin = new System.Windows.Forms.Padding(2);
			this.tabPageExport.Name = "tabPageExport";
			this.tabPageExport.Padding = new System.Windows.Forms.Padding(2);
			this.tabPageExport.Size = new System.Drawing.Size(912, 397);
			this.tabPageExport.TabIndex = 1;
			this.tabPageExport.Text = "Exports";
			this.tabPageExport.UseVisualStyleBackColor = true;
			// 
			// exportUserControl1
			// 
			this.exportUserControl1.Dock = System.Windows.Forms.DockStyle.Fill;
			this.exportUserControl1.Location = new System.Drawing.Point(2, 2);
			this.exportUserControl1.Margin = new System.Windows.Forms.Padding(2, 2, 2, 2);
			this.exportUserControl1.Name = "exportUserControl1";
			this.exportUserControl1.Size = new System.Drawing.Size(908, 393);
			this.exportUserControl1.TabIndex = 0;
			// 
			// tabPageConnectorTester
			// 
			this.tabPageConnectorTester.Controls.Add(this.connectorTesterUserControl1);
			this.tabPageConnectorTester.Location = new System.Drawing.Point(4, 22);
			this.tabPageConnectorTester.Margin = new System.Windows.Forms.Padding(2);
			this.tabPageConnectorTester.Name = "tabPageConnectorTester";
			this.tabPageConnectorTester.Padding = new System.Windows.Forms.Padding(2);
			this.tabPageConnectorTester.Size = new System.Drawing.Size(920, 423);
			this.tabPageConnectorTester.TabIndex = 13;
			this.tabPageConnectorTester.Text = "Connector Tester";
			this.tabPageConnectorTester.UseVisualStyleBackColor = true;
			// 
			// connectorTesterUserControl1
			// 
			this.connectorTesterUserControl1.Dock = System.Windows.Forms.DockStyle.Fill;
			this.connectorTesterUserControl1.Location = new System.Drawing.Point(2, 2);
			this.connectorTesterUserControl1.Margin = new System.Windows.Forms.Padding(2, 2, 2, 2);
			this.connectorTesterUserControl1.Name = "connectorTesterUserControl1";
			this.connectorTesterUserControl1.SelectedAccount = null;
			this.connectorTesterUserControl1.Size = new System.Drawing.Size(916, 419);
			this.connectorTesterUserControl1.TabIndex = 0;
			// 
			// tabPageLog
			// 
			this.tabPageLog.Controls.Add(this.tabControl1);
			this.tabPageLog.Location = new System.Drawing.Point(4, 22);
			this.tabPageLog.Name = "tabPageLog";
			this.tabPageLog.Padding = new System.Windows.Forms.Padding(3);
			this.tabPageLog.Size = new System.Drawing.Size(920, 423);
			this.tabPageLog.TabIndex = 4;
			this.tabPageLog.Text = "Log";
			this.tabPageLog.UseVisualStyleBackColor = true;
			// 
			// tabControl1
			// 
			this.tabControl1.Controls.Add(this.tabPage1);
			this.tabControl1.Controls.Add(this.tabPage9);
			this.tabControl1.Controls.Add(this.tabPage7);
			this.tabControl1.Controls.Add(this.tabPage2);
			this.tabControl1.Controls.Add(this.tabPage5);
			this.tabControl1.Controls.Add(this.tabPage4);
			this.tabControl1.Controls.Add(this.tabPage6);
			this.tabControl1.Controls.Add(this.tabPage8);
			this.tabControl1.Controls.Add(this.tabPage3);
			this.tabControl1.Dock = System.Windows.Forms.DockStyle.Fill;
			this.tabControl1.Location = new System.Drawing.Point(3, 3);
			this.tabControl1.Margin = new System.Windows.Forms.Padding(2);
			this.tabControl1.Name = "tabControl1";
			this.tabControl1.SelectedIndex = 0;
			this.tabControl1.Size = new System.Drawing.Size(914, 417);
			this.tabControl1.TabIndex = 0;
			// 
			// tabPage1
			// 
			this.tabPage1.Controls.Add(this.rtbGeneral);
			this.tabPage1.Location = new System.Drawing.Point(4, 22);
			this.tabPage1.Margin = new System.Windows.Forms.Padding(2);
			this.tabPage1.Name = "tabPage1";
			this.tabPage1.Padding = new System.Windows.Forms.Padding(2);
			this.tabPage1.Size = new System.Drawing.Size(906, 391);
			this.tabPage1.TabIndex = 2;
			this.tabPage1.Text = "General";
			this.tabPage1.UseVisualStyleBackColor = true;
			// 
			// rtbGeneral
			// 
			this.rtbGeneral.Dock = System.Windows.Forms.DockStyle.Fill;
			this.rtbGeneral.Location = new System.Drawing.Point(2, 2);
			this.rtbGeneral.Margin = new System.Windows.Forms.Padding(2);
			this.rtbGeneral.Name = "rtbGeneral";
			this.rtbGeneral.ReadOnly = true;
			this.rtbGeneral.ScrollBars = System.Windows.Forms.RichTextBoxScrollBars.Vertical;
			this.rtbGeneral.Size = new System.Drawing.Size(902, 387);
			this.rtbGeneral.TabIndex = 0;
			this.rtbGeneral.Text = "";
			this.rtbGeneral.WordWrap = false;
			// 
			// tabPage9
			// 
			this.tabPage9.Controls.Add(this.rtbCopy);
			this.tabPage9.Location = new System.Drawing.Point(4, 22);
			this.tabPage9.Margin = new System.Windows.Forms.Padding(2);
			this.tabPage9.Name = "tabPage9";
			this.tabPage9.Padding = new System.Windows.Forms.Padding(2);
			this.tabPage9.Size = new System.Drawing.Size(906, 391);
			this.tabPage9.TabIndex = 9;
			this.tabPage9.Text = "Copy";
			this.tabPage9.UseVisualStyleBackColor = true;
			// 
			// rtbCopy
			// 
			this.rtbCopy.Dock = System.Windows.Forms.DockStyle.Fill;
			this.rtbCopy.Location = new System.Drawing.Point(2, 2);
			this.rtbCopy.Margin = new System.Windows.Forms.Padding(2);
			this.rtbCopy.Name = "rtbCopy";
			this.rtbCopy.ReadOnly = true;
			this.rtbCopy.ScrollBars = System.Windows.Forms.RichTextBoxScrollBars.Vertical;
			this.rtbCopy.Size = new System.Drawing.Size(902, 387);
			this.rtbCopy.TabIndex = 4;
			this.rtbCopy.Text = "";
			this.rtbCopy.WordWrap = false;
			// 
			// tabPage7
			// 
			this.tabPage7.Controls.Add(this.rtbMt4);
			this.tabPage7.Location = new System.Drawing.Point(4, 22);
			this.tabPage7.Name = "tabPage7";
			this.tabPage7.Padding = new System.Windows.Forms.Padding(3);
			this.tabPage7.Size = new System.Drawing.Size(906, 391);
			this.tabPage7.TabIndex = 7;
			this.tabPage7.Text = "MT4";
			this.tabPage7.UseVisualStyleBackColor = true;
			// 
			// rtbMt4
			// 
			this.rtbMt4.Dock = System.Windows.Forms.DockStyle.Fill;
			this.rtbMt4.Location = new System.Drawing.Point(3, 3);
			this.rtbMt4.Margin = new System.Windows.Forms.Padding(2);
			this.rtbMt4.Name = "rtbMt4";
			this.rtbMt4.ReadOnly = true;
			this.rtbMt4.ScrollBars = System.Windows.Forms.RichTextBoxScrollBars.Vertical;
			this.rtbMt4.Size = new System.Drawing.Size(900, 385);
			this.rtbMt4.TabIndex = 1;
			this.rtbMt4.Text = "";
			this.rtbMt4.WordWrap = false;
			// 
			// tabPage2
			// 
			this.tabPage2.Controls.Add(this.rtbFix);
			this.tabPage2.Location = new System.Drawing.Point(4, 22);
			this.tabPage2.Margin = new System.Windows.Forms.Padding(2);
			this.tabPage2.Name = "tabPage2";
			this.tabPage2.Padding = new System.Windows.Forms.Padding(2);
			this.tabPage2.Size = new System.Drawing.Size(906, 391);
			this.tabPage2.TabIndex = 1;
			this.tabPage2.Text = "IConnector";
			this.tabPage2.UseVisualStyleBackColor = true;
			// 
			// rtbFix
			// 
			this.rtbFix.Dock = System.Windows.Forms.DockStyle.Fill;
			this.rtbFix.Location = new System.Drawing.Point(2, 2);
			this.rtbFix.Margin = new System.Windows.Forms.Padding(2);
			this.rtbFix.Name = "rtbFix";
			this.rtbFix.ReadOnly = true;
			this.rtbFix.ScrollBars = System.Windows.Forms.RichTextBoxScrollBars.Vertical;
			this.rtbFix.Size = new System.Drawing.Size(902, 387);
			this.rtbFix.TabIndex = 1;
			this.rtbFix.Text = "";
			this.rtbFix.WordWrap = false;
			// 
			// tabPage5
			// 
			this.tabPage5.Controls.Add(this.rtbFixCopy);
			this.tabPage5.Location = new System.Drawing.Point(4, 22);
			this.tabPage5.Margin = new System.Windows.Forms.Padding(2);
			this.tabPage5.Name = "tabPage5";
			this.tabPage5.Padding = new System.Windows.Forms.Padding(2);
			this.tabPage5.Size = new System.Drawing.Size(906, 391);
			this.tabPage5.TabIndex = 5;
			this.tabPage5.Text = "IConnector copy";
			this.tabPage5.UseVisualStyleBackColor = true;
			// 
			// rtbFixCopy
			// 
			this.rtbFixCopy.Dock = System.Windows.Forms.DockStyle.Fill;
			this.rtbFixCopy.Location = new System.Drawing.Point(2, 2);
			this.rtbFixCopy.Margin = new System.Windows.Forms.Padding(2);
			this.rtbFixCopy.Name = "rtbFixCopy";
			this.rtbFixCopy.ReadOnly = true;
			this.rtbFixCopy.ScrollBars = System.Windows.Forms.RichTextBoxScrollBars.Vertical;
			this.rtbFixCopy.Size = new System.Drawing.Size(902, 387);
			this.rtbFixCopy.TabIndex = 3;
			this.rtbFixCopy.Text = "";
			this.rtbFixCopy.WordWrap = false;
			// 
			// tabPage4
			// 
			this.tabPage4.Controls.Add(this.rtbFixOrders);
			this.tabPage4.Location = new System.Drawing.Point(4, 22);
			this.tabPage4.Margin = new System.Windows.Forms.Padding(2);
			this.tabPage4.Name = "tabPage4";
			this.tabPage4.Padding = new System.Windows.Forms.Padding(2);
			this.tabPage4.Size = new System.Drawing.Size(906, 391);
			this.tabPage4.TabIndex = 4;
			this.tabPage4.Text = "IConnector orders";
			this.tabPage4.UseVisualStyleBackColor = true;
			// 
			// rtbFixOrders
			// 
			this.rtbFixOrders.Dock = System.Windows.Forms.DockStyle.Fill;
			this.rtbFixOrders.Location = new System.Drawing.Point(2, 2);
			this.rtbFixOrders.Margin = new System.Windows.Forms.Padding(2);
			this.rtbFixOrders.Name = "rtbFixOrders";
			this.rtbFixOrders.ReadOnly = true;
			this.rtbFixOrders.ScrollBars = System.Windows.Forms.RichTextBoxScrollBars.Vertical;
			this.rtbFixOrders.Size = new System.Drawing.Size(902, 387);
			this.rtbFixOrders.TabIndex = 2;
			this.rtbFixOrders.Text = "";
			this.rtbFixOrders.WordWrap = false;
			// 
			// tabPage6
			// 
			this.tabPage6.Controls.Add(this.rtbCTrader);
			this.tabPage6.Location = new System.Drawing.Point(4, 22);
			this.tabPage6.Margin = new System.Windows.Forms.Padding(2);
			this.tabPage6.Name = "tabPage6";
			this.tabPage6.Size = new System.Drawing.Size(906, 391);
			this.tabPage6.TabIndex = 6;
			this.tabPage6.Text = "CTrader";
			this.tabPage6.UseVisualStyleBackColor = true;
			// 
			// rtbCTrader
			// 
			this.rtbCTrader.Dock = System.Windows.Forms.DockStyle.Fill;
			this.rtbCTrader.Location = new System.Drawing.Point(0, 0);
			this.rtbCTrader.Margin = new System.Windows.Forms.Padding(2);
			this.rtbCTrader.Name = "rtbCTrader";
			this.rtbCTrader.ReadOnly = true;
			this.rtbCTrader.ScrollBars = System.Windows.Forms.RichTextBoxScrollBars.Vertical;
			this.rtbCTrader.Size = new System.Drawing.Size(906, 391);
			this.rtbCTrader.TabIndex = 3;
			this.rtbCTrader.Text = "";
			this.rtbCTrader.WordWrap = false;
			// 
			// tabPage8
			// 
			this.tabPage8.Controls.Add(this.rtbBacktester);
			this.tabPage8.Location = new System.Drawing.Point(4, 22);
			this.tabPage8.Name = "tabPage8";
			this.tabPage8.Size = new System.Drawing.Size(906, 391);
			this.tabPage8.TabIndex = 8;
			this.tabPage8.Text = "Backtester";
			this.tabPage8.UseVisualStyleBackColor = true;
			// 
			// rtbBacktester
			// 
			this.rtbBacktester.Dock = System.Windows.Forms.DockStyle.Fill;
			this.rtbBacktester.Location = new System.Drawing.Point(0, 0);
			this.rtbBacktester.Margin = new System.Windows.Forms.Padding(2);
			this.rtbBacktester.Name = "rtbBacktester";
			this.rtbBacktester.ReadOnly = true;
			this.rtbBacktester.ScrollBars = System.Windows.Forms.RichTextBoxScrollBars.Vertical;
			this.rtbBacktester.Size = new System.Drawing.Size(906, 391);
			this.rtbBacktester.TabIndex = 4;
			this.rtbBacktester.Text = "";
			this.rtbBacktester.WordWrap = false;
			// 
			// tabPage3
			// 
			this.tabPage3.Controls.Add(this.rtbAll);
			this.tabPage3.Location = new System.Drawing.Point(4, 22);
			this.tabPage3.Margin = new System.Windows.Forms.Padding(2);
			this.tabPage3.Name = "tabPage3";
			this.tabPage3.Padding = new System.Windows.Forms.Padding(2);
			this.tabPage3.Size = new System.Drawing.Size(906, 391);
			this.tabPage3.TabIndex = 3;
			this.tabPage3.Text = "All";
			this.tabPage3.UseVisualStyleBackColor = true;
			// 
			// rtbAll
			// 
			this.rtbAll.Dock = System.Windows.Forms.DockStyle.Fill;
			this.rtbAll.Location = new System.Drawing.Point(2, 2);
			this.rtbAll.Margin = new System.Windows.Forms.Padding(2);
			this.rtbAll.Name = "rtbAll";
			this.rtbAll.ReadOnly = true;
			this.rtbAll.ScrollBars = System.Windows.Forms.RichTextBoxScrollBars.Vertical;
			this.rtbAll.Size = new System.Drawing.Size(902, 387);
			this.rtbAll.TabIndex = 2;
			this.rtbAll.Text = "";
			this.rtbAll.WordWrap = false;
			// 
			// tlpMain
			// 
			this.tlpMain.ColumnCount = 1;
			this.tlpMain.ColumnStyles.Add(new System.Windows.Forms.ColumnStyle(System.Windows.Forms.SizeType.Percent, 100F));
			this.tlpMain.Controls.Add(this.tabControlMain, 0, 1);
			this.tlpMain.Controls.Add(this.gbControl, 0, 0);
			this.tlpMain.Dock = System.Windows.Forms.DockStyle.Fill;
			this.tlpMain.Location = new System.Drawing.Point(0, 0);
			this.tlpMain.Name = "tlpMain";
			this.tlpMain.RowCount = 2;
			this.tlpMain.RowStyles.Add(new System.Windows.Forms.RowStyle(System.Windows.Forms.SizeType.Absolute, 52F));
			this.tlpMain.RowStyles.Add(new System.Windows.Forms.RowStyle(System.Windows.Forms.SizeType.Percent, 100F));
			this.tlpMain.Size = new System.Drawing.Size(934, 507);
			this.tlpMain.TabIndex = 1;
			// 
			// gbControl
			// 
			this.gbControl.Controls.Add(this.label2);
			this.gbControl.Controls.Add(this.nudAutoSave);
			this.gbControl.Controls.Add(this.btnQuickStart);
			this.gbControl.Controls.Add(this.labelProfile);
			this.gbControl.Controls.Add(this.label1);
			this.gbControl.Controls.Add(this.btnDisconnect);
			this.gbControl.Controls.Add(this.btnConnect);
			this.gbControl.Controls.Add(this.btnSave);
			this.gbControl.Dock = System.Windows.Forms.DockStyle.Fill;
			this.gbControl.Location = new System.Drawing.Point(3, 3);
			this.gbControl.Name = "gbControl";
			this.gbControl.Size = new System.Drawing.Size(928, 46);
			this.gbControl.TabIndex = 1;
			this.gbControl.TabStop = false;
			this.gbControl.Text = "Main control panel - [version]";
			// 
			// label2
			// 
			this.label2.Anchor = ((System.Windows.Forms.AnchorStyles)((System.Windows.Forms.AnchorStyles.Top | System.Windows.Forms.AnchorStyles.Right)));
			this.label2.AutoSize = true;
			this.label2.Location = new System.Drawing.Point(174, 22);
			this.label2.Margin = new System.Windows.Forms.Padding(2, 0, 2, 0);
			this.label2.Name = "label2";
			this.label2.Size = new System.Drawing.Size(94, 15);
			this.label2.TabIndex = 27;
			this.label2.Text = "Auto save (min):";
			// 
			// nudAutoSave
			// 
			this.nudAutoSave.Anchor = ((System.Windows.Forms.AnchorStyles)((System.Windows.Forms.AnchorStyles.Top | System.Windows.Forms.AnchorStyles.Right)));
			this.nudAutoSave.Location = new System.Drawing.Point(262, 22);
			this.nudAutoSave.Margin = new System.Windows.Forms.Padding(2);
			this.nudAutoSave.Name = "nudAutoSave";
			this.nudAutoSave.Size = new System.Drawing.Size(38, 20);
			this.nudAutoSave.TabIndex = 26;
			this.nudAutoSave.Value = new decimal(new int[] {
>>>>>>> 355b5c94
            1,
            0,
            0,
            0});
<<<<<<< HEAD
            // 
            // btnQuickStart
            // 
            this.btnQuickStart.Anchor = ((System.Windows.Forms.AnchorStyles)((System.Windows.Forms.AnchorStyles.Top | System.Windows.Forms.AnchorStyles.Right)));
            this.btnQuickStart.Location = new System.Drawing.Point(460, 19);
            this.btnQuickStart.Name = "btnQuickStart";
            this.btnQuickStart.Size = new System.Drawing.Size(150, 23);
            this.btnQuickStart.TabIndex = 24;
            this.btnQuickStart.Text = "Quick start";
            this.btnQuickStart.UseVisualStyleBackColor = true;
            // 
            // labelProfile
            // 
            this.labelProfile.AutoSize = true;
            this.labelProfile.Font = new System.Drawing.Font("Microsoft Sans Serif", 8.25F, System.Drawing.FontStyle.Bold, System.Drawing.GraphicsUnit.Point, ((byte)(0)));
            this.labelProfile.Location = new System.Drawing.Point(96, 22);
            this.labelProfile.Name = "labelProfile";
            this.labelProfile.Size = new System.Drawing.Size(11, 13);
            this.labelProfile.TabIndex = 23;
            this.labelProfile.Text = "-";
            // 
            // label1
            // 
            this.label1.AutoSize = true;
            this.label1.Location = new System.Drawing.Point(7, 22);
            this.label1.Name = "label1";
            this.label1.Size = new System.Drawing.Size(83, 13);
            this.label1.TabIndex = 22;
            this.label1.Text = "Selected profile:";
            // 
            // btnDisconnect
            // 
            this.btnDisconnect.Anchor = ((System.Windows.Forms.AnchorStyles)((System.Windows.Forms.AnchorStyles.Top | System.Windows.Forms.AnchorStyles.Right)));
            this.btnDisconnect.Location = new System.Drawing.Point(772, 19);
            this.btnDisconnect.Name = "btnDisconnect";
            this.btnDisconnect.Size = new System.Drawing.Size(150, 23);
            this.btnDisconnect.TabIndex = 19;
            this.btnDisconnect.Text = "Disconnect";
            this.btnDisconnect.UseVisualStyleBackColor = true;
            // 
            // btnConnect
            // 
            this.btnConnect.Anchor = ((System.Windows.Forms.AnchorStyles)((System.Windows.Forms.AnchorStyles.Top | System.Windows.Forms.AnchorStyles.Right)));
            this.btnConnect.Location = new System.Drawing.Point(616, 19);
            this.btnConnect.Name = "btnConnect";
            this.btnConnect.Size = new System.Drawing.Size(150, 23);
            this.btnConnect.TabIndex = 18;
            this.btnConnect.Text = "Connect";
            this.btnConnect.UseVisualStyleBackColor = true;
            // 
            // btnSave
            // 
            this.btnSave.Anchor = ((System.Windows.Forms.AnchorStyles)((System.Windows.Forms.AnchorStyles.Top | System.Windows.Forms.AnchorStyles.Right)));
            this.btnSave.Location = new System.Drawing.Point(304, 19);
            this.btnSave.Name = "btnSave";
            this.btnSave.Size = new System.Drawing.Size(150, 23);
            this.btnSave.TabIndex = 7;
            this.btnSave.Text = "Save config changes";
            this.btnSave.UseVisualStyleBackColor = true;
            // 
            // MainForm
            // 
            this.AutoScaleDimensions = new System.Drawing.SizeF(6F, 13F);
            this.AutoScaleMode = System.Windows.Forms.AutoScaleMode.Font;
            this.ClientSize = new System.Drawing.Size(934, 507);
            this.Controls.Add(this.tlpMain);
            this.Name = "MainForm";
            this.Text = "TradeSystem.Duplicat";
            this.tabControlMain.ResumeLayout(false);
            this.tabPageProfile.ResumeLayout(false);
            this.tabPageAccount.ResumeLayout(false);
            this.tabControlAccounts.ResumeLayout(false);
            this.tabPageMt.ResumeLayout(false);
            this.tabPageFix.ResumeLayout(false);
            this.tabPageCt.ResumeLayout(false);
            this.tabPageBt.ResumeLayout(false);
            this.tabPageAggregator.ResumeLayout(false);
            this.tabPageCopier.ResumeLayout(false);
            this.tabPageStrategy.ResumeLayout(false);
            this.tabControlStrategies.ResumeLayout(false);
            this.tabPagePushing.ResumeLayout(false);
            this.tabPageSpoofing.ResumeLayout(false);
            this.tabPageHubArb.ResumeLayout(false);
            this.tabPageMarketMakerCross.ResumeLayout(false);
            this.tabPageMarketMakerOld.ResumeLayout(false);
            this.tabPageLatencyArb.ResumeLayout(false);
            this.tabPageNewsArb.ResumeLayout(false);
            this.tabPageCustomMapping.ResumeLayout(false);
            this.tabPageExposure.ResumeLayout(false);
            this.tabPageLiveData.ResumeLayout(false);
            this.tabControl2.ResumeLayout(false);
            this.tabPageTicker.ResumeLayout(false);
            this.tabPageExport.ResumeLayout(false);
            this.tabPageConnectorTester.ResumeLayout(false);
            this.tabPageLog.ResumeLayout(false);
            this.tabControl1.ResumeLayout(false);
            this.tabPage1.ResumeLayout(false);
            this.tabPage9.ResumeLayout(false);
            this.tabPage7.ResumeLayout(false);
            this.tabPage2.ResumeLayout(false);
            this.tabPage5.ResumeLayout(false);
            this.tabPage4.ResumeLayout(false);
            this.tabPage6.ResumeLayout(false);
            this.tabPage8.ResumeLayout(false);
            this.tabPage3.ResumeLayout(false);
            this.tlpMain.ResumeLayout(false);
            this.gbControl.ResumeLayout(false);
            this.gbControl.PerformLayout();
            ((System.ComponentModel.ISupportInitialize)(this.nudAutoSave)).EndInit();
            this.ResumeLayout(false);
=======
			// 
			// btnQuickStart
			// 
			this.btnQuickStart.Anchor = ((System.Windows.Forms.AnchorStyles)((System.Windows.Forms.AnchorStyles.Top | System.Windows.Forms.AnchorStyles.Right)));
			this.btnQuickStart.Location = new System.Drawing.Point(460, 19);
			this.btnQuickStart.Name = "btnQuickStart";
			this.btnQuickStart.Size = new System.Drawing.Size(150, 23);
			this.btnQuickStart.TabIndex = 24;
			this.btnQuickStart.Text = "Quick start";
			this.btnQuickStart.UseVisualStyleBackColor = true;
			// 
			// labelProfile
			// 
			this.labelProfile.AutoSize = true;
			this.labelProfile.Font = new System.Drawing.Font("Microsoft Sans Serif", 8.25F, System.Drawing.FontStyle.Bold, System.Drawing.GraphicsUnit.Point, ((byte)(0)));
			this.labelProfile.Location = new System.Drawing.Point(96, 22);
			this.labelProfile.Name = "labelProfile";
			this.labelProfile.Size = new System.Drawing.Size(14, 17);
			this.labelProfile.TabIndex = 23;
			this.labelProfile.Text = "-";
			// 
			// label1
			// 
			this.label1.AutoSize = true;
			this.label1.Location = new System.Drawing.Point(7, 22);
			this.label1.Name = "label1";
			this.label1.Size = new System.Drawing.Size(95, 15);
			this.label1.TabIndex = 22;
			this.label1.Text = "Selected profile:";
			// 
			// btnDisconnect
			// 
			this.btnDisconnect.Anchor = ((System.Windows.Forms.AnchorStyles)((System.Windows.Forms.AnchorStyles.Top | System.Windows.Forms.AnchorStyles.Right)));
			this.btnDisconnect.Location = new System.Drawing.Point(772, 19);
			this.btnDisconnect.Name = "btnDisconnect";
			this.btnDisconnect.Size = new System.Drawing.Size(150, 23);
			this.btnDisconnect.TabIndex = 19;
			this.btnDisconnect.Text = "Disconnect";
			this.btnDisconnect.UseVisualStyleBackColor = true;
			// 
			// btnConnect
			// 
			this.btnConnect.Anchor = ((System.Windows.Forms.AnchorStyles)((System.Windows.Forms.AnchorStyles.Top | System.Windows.Forms.AnchorStyles.Right)));
			this.btnConnect.Location = new System.Drawing.Point(616, 19);
			this.btnConnect.Name = "btnConnect";
			this.btnConnect.Size = new System.Drawing.Size(150, 23);
			this.btnConnect.TabIndex = 18;
			this.btnConnect.Text = "Connect";
			this.btnConnect.UseVisualStyleBackColor = true;
			// 
			// btnSave
			// 
			this.btnSave.Anchor = ((System.Windows.Forms.AnchorStyles)((System.Windows.Forms.AnchorStyles.Top | System.Windows.Forms.AnchorStyles.Right)));
			this.btnSave.Location = new System.Drawing.Point(304, 19);
			this.btnSave.Name = "btnSave";
			this.btnSave.Size = new System.Drawing.Size(150, 23);
			this.btnSave.TabIndex = 7;
			this.btnSave.Text = "Save config changes";
			this.btnSave.UseVisualStyleBackColor = true;
			// 
			// MainForm
			// 
			this.AutoScaleDimensions = new System.Drawing.SizeF(6F, 13F);
			this.AutoScaleMode = System.Windows.Forms.AutoScaleMode.Font;
			this.ClientSize = new System.Drawing.Size(934, 507);
			this.Controls.Add(this.tlpMain);
			this.Name = "MainForm";
			this.Text = "TradeSystem.Duplicat";
			this.tabControlMain.ResumeLayout(false);
			this.tabPageProfile.ResumeLayout(false);
			this.tabPageAccount.ResumeLayout(false);
			this.tabControlAccounts.ResumeLayout(false);
			this.tabPageMt.ResumeLayout(false);
			this.tabPageFix.ResumeLayout(false);
			this.tabPageCt.ResumeLayout(false);
			this.tabPageBt.ResumeLayout(false);
			this.tabPageTwilio.ResumeLayout(false);
			this.tabPageAggregator.ResumeLayout(false);
			this.tabPageCopier.ResumeLayout(false);
			this.tabPageStrategy.ResumeLayout(false);
			this.tabControlStrategies.ResumeLayout(false);
			this.tabPagePushing.ResumeLayout(false);
			this.tabPageSpoofing.ResumeLayout(false);
			this.tabPageHubArb.ResumeLayout(false);
			this.tabPageMarketMakerCross.ResumeLayout(false);
			this.tabPageMarketMakerOld.ResumeLayout(false);
			this.tabPageLatencyArb.ResumeLayout(false);
			this.tabPageNewsArb.ResumeLayout(false);
			this.tabPageCustomMapping.ResumeLayout(false);
			this.tabPageExposure.ResumeLayout(false);
			this.tabPageLiveData.ResumeLayout(false);
			this.tabControl2.ResumeLayout(false);
			this.tabPageTicker.ResumeLayout(false);
			this.tabPageExport.ResumeLayout(false);
			this.tabPageConnectorTester.ResumeLayout(false);
			this.tabPageLog.ResumeLayout(false);
			this.tabControl1.ResumeLayout(false);
			this.tabPage1.ResumeLayout(false);
			this.tabPage9.ResumeLayout(false);
			this.tabPage7.ResumeLayout(false);
			this.tabPage2.ResumeLayout(false);
			this.tabPage5.ResumeLayout(false);
			this.tabPage4.ResumeLayout(false);
			this.tabPage6.ResumeLayout(false);
			this.tabPage8.ResumeLayout(false);
			this.tabPage3.ResumeLayout(false);
			this.tlpMain.ResumeLayout(false);
			this.gbControl.ResumeLayout(false);
			this.gbControl.PerformLayout();
			((System.ComponentModel.ISupportInitialize)(this.nudAutoSave)).EndInit();
			this.ResumeLayout(false);
>>>>>>> 355b5c94

        }

        #endregion

        private System.Windows.Forms.TabControl tabControlMain;
        private System.Windows.Forms.TabPage tabPageCopier;
        private System.Windows.Forms.TableLayoutPanel tlpMain;
        private System.Windows.Forms.GroupBox gbControl;
        private System.Windows.Forms.Button btnSave;
        private System.Windows.Forms.DataGridViewTextBoxColumn cTraderPlatformIdDataGridViewTextBoxColumn;
        private System.Windows.Forms.DataGridViewTextBoxColumn descriptionDataGridViewTextBoxColumn;
        private System.Windows.Forms.DataGridViewTextBoxColumn accountsApiDataGridViewTextBoxColumn;
        private System.Windows.Forms.DataGridViewTextBoxColumn tradingHostDataGridViewTextBoxColumn;
        private System.Windows.Forms.DataGridViewTextBoxColumn accessTokenDataGridViewTextBoxColumn;
        private System.Windows.Forms.DataGridViewTextBoxColumn clientIdDataGridViewTextBoxColumn;
        private System.Windows.Forms.DataGridViewTextBoxColumn secretDataGridViewTextBoxColumn;
        private System.Windows.Forms.DataGridViewTextBoxColumn playgroundDataGridViewTextBoxColumn;
        private System.Windows.Forms.TabPage tabPageProfile;
        private System.Windows.Forms.TabPage tabPageLog;
        private System.Windows.Forms.Button btnDisconnect;
        private System.Windows.Forms.Button btnConnect;
        private CopiersUserControl copiersUserControl;
        private ProfilesUserControl profilesUserControl;
        private System.Windows.Forms.Label labelProfile;
        private System.Windows.Forms.Label label1;
		private System.Windows.Forms.TabPage tabPageLiveData;
		private TickersUserControl tickersUserControl;
		private System.Windows.Forms.TabPage tabPageStrategy;
		private System.Windows.Forms.Button btnQuickStart;
		private System.Windows.Forms.TabPage tabPageAccount;
		private System.Windows.Forms.TabControl tabControlAccounts;
		private System.Windows.Forms.TabPage tabPageMt;
		private MtAccountsUserControl mtAccountsUserControl;
		private System.Windows.Forms.TabPage tabPageFix;
		private FtAccountsUserControl ftAccountsUserControl;
		private System.Windows.Forms.TabControl tabControl1;
		private System.Windows.Forms.TabPage tabPage1;
		private System.Windows.Forms.RichTextBox rtbGeneral;
		private System.Windows.Forms.TabPage tabPage2;
		private System.Windows.Forms.TabPage tabPage3;
		private System.Windows.Forms.RichTextBox rtbAll;
		private System.Windows.Forms.TabPage tabPageAggregator;
		private AggregatorUserControl aggregatorUserControl;
		private System.Windows.Forms.TabControl tabControlStrategies;
		private System.Windows.Forms.TabPage tabPageHubArb;
		private HubArbUserControl hubArbUserControl;
		private System.Windows.Forms.TabPage tabPagePushing;
		private PushingUserControl pushingUserControl;
		private System.Windows.Forms.RichTextBox rtbFix;
		private System.Windows.Forms.TabPage tabPage4;
		private System.Windows.Forms.RichTextBox rtbFixOrders;
		private System.Windows.Forms.TabPage tabPageMarketMakerOld;
		private MarketMakerUserControl marketMakerUserControl1;
		private System.Windows.Forms.TabPage tabPageSpoofing;
		private SpoofingUserControl spoofingUserControl1;
		private System.Windows.Forms.TabPage tabPage5;
		private System.Windows.Forms.RichTextBox rtbFixCopy;
		private System.Windows.Forms.TabControl tabControl2;
		private System.Windows.Forms.TabPage tabPageTicker;
		private System.Windows.Forms.TabPage tabPageExport;
		private ExportUserControl exportUserControl1;
		private System.Windows.Forms.TabPage tabPageLatencyArb;
		private LatencyArbUserControl latencyArbUserControl1;
		private System.Windows.Forms.Label label2;
		private System.Windows.Forms.NumericUpDown nudAutoSave;
		private System.Windows.Forms.TabPage tabPageNewsArb;
		private NewsArbUserControl newsArbUserControl1;
		private System.Windows.Forms.TabPage tabPage6;
		private System.Windows.Forms.RichTextBox rtbCTrader;
		private System.Windows.Forms.TabPage tabPage7;
		private System.Windows.Forms.RichTextBox rtbMt4;
		private System.Windows.Forms.TabPage tabPageCt;
		private CtAccountsUserControl ctAccountsUserControl;
		private System.Windows.Forms.TabPage tabPageBt;
		private BtAccountsUserControl btAccountsUserControl;
		private System.Windows.Forms.TabPage tabPage8;
		private System.Windows.Forms.RichTextBox rtbBacktester;
		private System.Windows.Forms.TabPage tabPageMarketMakerCross;
		private MMUserControl mmUserControl1;
		private System.Windows.Forms.TabPage tabPageConnectorTester;
		private ConnectorTesterUserControl connectorTesterUserControl1;
		private System.Windows.Forms.TabPage tabPage9;
		private System.Windows.Forms.RichTextBox rtbCopy;
        private System.Windows.Forms.TabPage tabPageExposure;
        private ExposureUserControl exposureUserControl1;
        private System.Windows.Forms.TabPage tabPageCustomMapping;
        private _Strategies.CustomMappingUserControl customMappingUserControl1;
<<<<<<< HEAD
    }
=======
		private System.Windows.Forms.TabPage tabPageTwilio;
		private _Accounts.MtAlertUserControl mtAlertUserControl1;
	}
>>>>>>> 355b5c94
}
<|MERGE_RESOLUTION|>--- conflicted
+++ resolved
@@ -28,911 +28,6 @@
         /// </summary>
         private void InitializeComponent()
         {
-<<<<<<< HEAD
-            this.tabControlMain = new System.Windows.Forms.TabControl();
-            this.tabPageProfile = new System.Windows.Forms.TabPage();
-            this.profilesUserControl = new TradeSystem.Duplicat.Views.ProfilesUserControl();
-            this.tabPageAccount = new System.Windows.Forms.TabPage();
-            this.tabControlAccounts = new System.Windows.Forms.TabControl();
-            this.tabPageMt = new System.Windows.Forms.TabPage();
-            this.mtAccountsUserControl = new TradeSystem.Duplicat.Views.MtAccountsUserControl();
-            this.tabPageFix = new System.Windows.Forms.TabPage();
-            this.ftAccountsUserControl = new TradeSystem.Duplicat.Views.FtAccountsUserControl();
-            this.tabPageCt = new System.Windows.Forms.TabPage();
-            this.ctAccountsUserControl = new TradeSystem.Duplicat.Views.CtAccountsUserControl();
-            this.tabPageBt = new System.Windows.Forms.TabPage();
-            this.btAccountsUserControl = new TradeSystem.Duplicat.Views.BtAccountsUserControl();
-            this.tabPageAggregator = new System.Windows.Forms.TabPage();
-            this.aggregatorUserControl = new TradeSystem.Duplicat.Views.AggregatorUserControl();
-            this.tabPageCopier = new System.Windows.Forms.TabPage();
-            this.copiersUserControl = new TradeSystem.Duplicat.Views.CopiersUserControl();
-            this.tabPageStrategy = new System.Windows.Forms.TabPage();
-            this.tabControlStrategies = new System.Windows.Forms.TabControl();
-            this.tabPagePushing = new System.Windows.Forms.TabPage();
-            this.pushingUserControl = new TradeSystem.Duplicat.Views.PushingUserControl();
-            this.tabPageSpoofing = new System.Windows.Forms.TabPage();
-            this.spoofingUserControl1 = new TradeSystem.Duplicat.Views.SpoofingUserControl();
-            this.tabPageHubArb = new System.Windows.Forms.TabPage();
-            this.hubArbUserControl = new TradeSystem.Duplicat.Views.HubArbUserControl();
-            this.tabPageMarketMakerCross = new System.Windows.Forms.TabPage();
-            this.mmUserControl1 = new TradeSystem.Duplicat.Views.MMUserControl();
-            this.tabPageMarketMakerOld = new System.Windows.Forms.TabPage();
-            this.marketMakerUserControl1 = new TradeSystem.Duplicat.Views.MarketMakerUserControl();
-            this.tabPageLatencyArb = new System.Windows.Forms.TabPage();
-            this.latencyArbUserControl1 = new TradeSystem.Duplicat.Views.LatencyArbUserControl();
-            this.tabPageNewsArb = new System.Windows.Forms.TabPage();
-            this.newsArbUserControl1 = new TradeSystem.Duplicat.Views.NewsArbUserControl();
-            this.tabPageCustomMapping = new System.Windows.Forms.TabPage();
-            this.customMappingUserControl1 = new TradeSystem.Duplicat.Views._Strategies.CustomMappingUserControl();
-            this.tabPageExposure = new System.Windows.Forms.TabPage();
-            this.exposureUserControl1 = new TradeSystem.Duplicat.Views.ExposureUserControl();
-            this.tabPageLiveData = new System.Windows.Forms.TabPage();
-            this.tabControl2 = new System.Windows.Forms.TabControl();
-            this.tabPageTicker = new System.Windows.Forms.TabPage();
-            this.tickersUserControl = new TradeSystem.Duplicat.Views.TickersUserControl();
-            this.tabPageExport = new System.Windows.Forms.TabPage();
-            this.exportUserControl1 = new TradeSystem.Duplicat.Views.ExportUserControl();
-            this.tabPageConnectorTester = new System.Windows.Forms.TabPage();
-            this.connectorTesterUserControl1 = new TradeSystem.Duplicat.Views.ConnectorTesterUserControl();
-            this.tabPageLog = new System.Windows.Forms.TabPage();
-            this.tabControl1 = new System.Windows.Forms.TabControl();
-            this.tabPage1 = new System.Windows.Forms.TabPage();
-            this.rtbGeneral = new System.Windows.Forms.RichTextBox();
-            this.tabPage9 = new System.Windows.Forms.TabPage();
-            this.rtbCopy = new System.Windows.Forms.RichTextBox();
-            this.tabPage7 = new System.Windows.Forms.TabPage();
-            this.rtbMt4 = new System.Windows.Forms.RichTextBox();
-            this.tabPage2 = new System.Windows.Forms.TabPage();
-            this.rtbFix = new System.Windows.Forms.RichTextBox();
-            this.tabPage5 = new System.Windows.Forms.TabPage();
-            this.rtbFixCopy = new System.Windows.Forms.RichTextBox();
-            this.tabPage4 = new System.Windows.Forms.TabPage();
-            this.rtbFixOrders = new System.Windows.Forms.RichTextBox();
-            this.tabPage6 = new System.Windows.Forms.TabPage();
-            this.rtbCTrader = new System.Windows.Forms.RichTextBox();
-            this.tabPage8 = new System.Windows.Forms.TabPage();
-            this.rtbBacktester = new System.Windows.Forms.RichTextBox();
-            this.tabPage3 = new System.Windows.Forms.TabPage();
-            this.rtbAll = new System.Windows.Forms.RichTextBox();
-            this.tlpMain = new System.Windows.Forms.TableLayoutPanel();
-            this.gbControl = new System.Windows.Forms.GroupBox();
-            this.label2 = new System.Windows.Forms.Label();
-            this.nudAutoSave = new System.Windows.Forms.NumericUpDown();
-            this.btnQuickStart = new System.Windows.Forms.Button();
-            this.labelProfile = new System.Windows.Forms.Label();
-            this.label1 = new System.Windows.Forms.Label();
-            this.btnDisconnect = new System.Windows.Forms.Button();
-            this.btnConnect = new System.Windows.Forms.Button();
-            this.btnSave = new System.Windows.Forms.Button();
-            this.tabControlMain.SuspendLayout();
-            this.tabPageProfile.SuspendLayout();
-            this.tabPageAccount.SuspendLayout();
-            this.tabControlAccounts.SuspendLayout();
-            this.tabPageMt.SuspendLayout();
-            this.tabPageFix.SuspendLayout();
-            this.tabPageCt.SuspendLayout();
-            this.tabPageBt.SuspendLayout();
-            this.tabPageAggregator.SuspendLayout();
-            this.tabPageCopier.SuspendLayout();
-            this.tabPageStrategy.SuspendLayout();
-            this.tabControlStrategies.SuspendLayout();
-            this.tabPagePushing.SuspendLayout();
-            this.tabPageSpoofing.SuspendLayout();
-            this.tabPageHubArb.SuspendLayout();
-            this.tabPageMarketMakerCross.SuspendLayout();
-            this.tabPageMarketMakerOld.SuspendLayout();
-            this.tabPageLatencyArb.SuspendLayout();
-            this.tabPageNewsArb.SuspendLayout();
-            this.tabPageCustomMapping.SuspendLayout();
-            this.tabPageExposure.SuspendLayout();
-            this.tabPageLiveData.SuspendLayout();
-            this.tabControl2.SuspendLayout();
-            this.tabPageTicker.SuspendLayout();
-            this.tabPageExport.SuspendLayout();
-            this.tabPageConnectorTester.SuspendLayout();
-            this.tabPageLog.SuspendLayout();
-            this.tabControl1.SuspendLayout();
-            this.tabPage1.SuspendLayout();
-            this.tabPage9.SuspendLayout();
-            this.tabPage7.SuspendLayout();
-            this.tabPage2.SuspendLayout();
-            this.tabPage5.SuspendLayout();
-            this.tabPage4.SuspendLayout();
-            this.tabPage6.SuspendLayout();
-            this.tabPage8.SuspendLayout();
-            this.tabPage3.SuspendLayout();
-            this.tlpMain.SuspendLayout();
-            this.gbControl.SuspendLayout();
-            ((System.ComponentModel.ISupportInitialize)(this.nudAutoSave)).BeginInit();
-            this.SuspendLayout();
-            // 
-            // tabControlMain
-            // 
-            this.tabControlMain.Controls.Add(this.tabPageProfile);
-            this.tabControlMain.Controls.Add(this.tabPageAccount);
-            this.tabControlMain.Controls.Add(this.tabPageAggregator);
-            this.tabControlMain.Controls.Add(this.tabPageCopier);
-            this.tabControlMain.Controls.Add(this.tabPageStrategy);
-            this.tabControlMain.Controls.Add(this.tabPageLiveData);
-            this.tabControlMain.Controls.Add(this.tabPageConnectorTester);
-            this.tabControlMain.Controls.Add(this.tabPageLog);
-            this.tabControlMain.Dock = System.Windows.Forms.DockStyle.Fill;
-            this.tabControlMain.Location = new System.Drawing.Point(3, 55);
-            this.tabControlMain.Name = "tabControlMain";
-            this.tabControlMain.SelectedIndex = 0;
-            this.tabControlMain.Size = new System.Drawing.Size(928, 449);
-            this.tabControlMain.TabIndex = 0;
-            // 
-            // tabPageProfile
-            // 
-            this.tabPageProfile.Controls.Add(this.profilesUserControl);
-            this.tabPageProfile.Location = new System.Drawing.Point(4, 22);
-            this.tabPageProfile.Name = "tabPageProfile";
-            this.tabPageProfile.Padding = new System.Windows.Forms.Padding(3);
-            this.tabPageProfile.Size = new System.Drawing.Size(920, 423);
-            this.tabPageProfile.TabIndex = 3;
-            this.tabPageProfile.Text = "Profiles";
-            this.tabPageProfile.UseVisualStyleBackColor = true;
-            // 
-            // profilesUserControl
-            // 
-            this.profilesUserControl.Dock = System.Windows.Forms.DockStyle.Fill;
-            this.profilesUserControl.Location = new System.Drawing.Point(3, 3);
-            this.profilesUserControl.Margin = new System.Windows.Forms.Padding(4);
-            this.profilesUserControl.Name = "profilesUserControl";
-            this.profilesUserControl.Size = new System.Drawing.Size(914, 417);
-            this.profilesUserControl.TabIndex = 0;
-            // 
-            // tabPageAccount
-            // 
-            this.tabPageAccount.Controls.Add(this.tabControlAccounts);
-            this.tabPageAccount.Location = new System.Drawing.Point(4, 22);
-            this.tabPageAccount.Margin = new System.Windows.Forms.Padding(2);
-            this.tabPageAccount.Name = "tabPageAccount";
-            this.tabPageAccount.Padding = new System.Windows.Forms.Padding(2);
-            this.tabPageAccount.Size = new System.Drawing.Size(618, 322);
-            this.tabPageAccount.TabIndex = 11;
-            this.tabPageAccount.Text = "Accounts";
-            this.tabPageAccount.UseVisualStyleBackColor = true;
-            // 
-            // tabControlAccounts
-            // 
-            this.tabControlAccounts.Controls.Add(this.tabPageMt);
-            this.tabControlAccounts.Controls.Add(this.tabPageFix);
-            this.tabControlAccounts.Controls.Add(this.tabPageCt);
-            this.tabControlAccounts.Controls.Add(this.tabPageBt);
-            this.tabControlAccounts.Dock = System.Windows.Forms.DockStyle.Fill;
-            this.tabControlAccounts.Location = new System.Drawing.Point(2, 2);
-            this.tabControlAccounts.Margin = new System.Windows.Forms.Padding(2);
-            this.tabControlAccounts.Name = "tabControlAccounts";
-            this.tabControlAccounts.SelectedIndex = 0;
-            this.tabControlAccounts.Size = new System.Drawing.Size(614, 318);
-            this.tabControlAccounts.TabIndex = 0;
-            // 
-            // tabPageMt
-            // 
-            this.tabPageMt.Controls.Add(this.mtAccountsUserControl);
-            this.tabPageMt.Location = new System.Drawing.Point(4, 22);
-            this.tabPageMt.Margin = new System.Windows.Forms.Padding(2);
-            this.tabPageMt.Name = "tabPageMt";
-            this.tabPageMt.Padding = new System.Windows.Forms.Padding(2);
-            this.tabPageMt.Size = new System.Drawing.Size(606, 292);
-            this.tabPageMt.TabIndex = 0;
-            this.tabPageMt.Text = "MT4";
-            this.tabPageMt.UseVisualStyleBackColor = true;
-            // 
-            // mtAccountsUserControl
-            // 
-            this.mtAccountsUserControl.Dock = System.Windows.Forms.DockStyle.Fill;
-            this.mtAccountsUserControl.Location = new System.Drawing.Point(2, 2);
-            this.mtAccountsUserControl.Margin = new System.Windows.Forms.Padding(4);
-            this.mtAccountsUserControl.Name = "mtAccountsUserControl";
-            this.mtAccountsUserControl.Size = new System.Drawing.Size(602, 288);
-            this.mtAccountsUserControl.TabIndex = 1;
-            // 
-            // tabPageFix
-            // 
-            this.tabPageFix.Controls.Add(this.ftAccountsUserControl);
-            this.tabPageFix.Location = new System.Drawing.Point(4, 22);
-            this.tabPageFix.Margin = new System.Windows.Forms.Padding(2);
-            this.tabPageFix.Name = "tabPageFix";
-            this.tabPageFix.Size = new System.Drawing.Size(482, 228);
-            this.tabPageFix.TabIndex = 2;
-            this.tabPageFix.Text = "IConnector";
-            this.tabPageFix.UseVisualStyleBackColor = true;
-            // 
-            // ftAccountsUserControl
-            // 
-            this.ftAccountsUserControl.Dock = System.Windows.Forms.DockStyle.Fill;
-            this.ftAccountsUserControl.Location = new System.Drawing.Point(0, 0);
-            this.ftAccountsUserControl.Margin = new System.Windows.Forms.Padding(4);
-            this.ftAccountsUserControl.Name = "ftAccountsUserControl";
-            this.ftAccountsUserControl.Size = new System.Drawing.Size(482, 228);
-            this.ftAccountsUserControl.TabIndex = 1;
-            // 
-            // tabPageCt
-            // 
-            this.tabPageCt.Controls.Add(this.ctAccountsUserControl);
-            this.tabPageCt.Location = new System.Drawing.Point(4, 22);
-            this.tabPageCt.Name = "tabPageCt";
-            this.tabPageCt.Size = new System.Drawing.Size(482, 228);
-            this.tabPageCt.TabIndex = 3;
-            this.tabPageCt.Text = "CTrader";
-            this.tabPageCt.UseVisualStyleBackColor = true;
-            // 
-            // ctAccountsUserControl
-            // 
-            this.ctAccountsUserControl.Dock = System.Windows.Forms.DockStyle.Fill;
-            this.ctAccountsUserControl.Location = new System.Drawing.Point(0, 0);
-            this.ctAccountsUserControl.Margin = new System.Windows.Forms.Padding(4);
-            this.ctAccountsUserControl.Name = "ctAccountsUserControl";
-            this.ctAccountsUserControl.Size = new System.Drawing.Size(482, 228);
-            this.ctAccountsUserControl.TabIndex = 0;
-            // 
-            // tabPageBt
-            // 
-            this.tabPageBt.Controls.Add(this.btAccountsUserControl);
-            this.tabPageBt.Location = new System.Drawing.Point(4, 22);
-            this.tabPageBt.Name = "tabPageBt";
-            this.tabPageBt.Size = new System.Drawing.Size(482, 228);
-            this.tabPageBt.TabIndex = 4;
-            this.tabPageBt.Text = "Backtester";
-            this.tabPageBt.UseVisualStyleBackColor = true;
-            // 
-            // btAccountsUserControl
-            // 
-            this.btAccountsUserControl.Dock = System.Windows.Forms.DockStyle.Fill;
-            this.btAccountsUserControl.Location = new System.Drawing.Point(0, 0);
-            this.btAccountsUserControl.Margin = new System.Windows.Forms.Padding(4);
-            this.btAccountsUserControl.Name = "btAccountsUserControl";
-            this.btAccountsUserControl.Size = new System.Drawing.Size(482, 228);
-            this.btAccountsUserControl.TabIndex = 0;
-            // 
-            // tabPageAggregator
-            // 
-            this.tabPageAggregator.Controls.Add(this.aggregatorUserControl);
-            this.tabPageAggregator.Location = new System.Drawing.Point(4, 22);
-            this.tabPageAggregator.Margin = new System.Windows.Forms.Padding(2);
-            this.tabPageAggregator.Name = "tabPageAggregator";
-            this.tabPageAggregator.Padding = new System.Windows.Forms.Padding(2);
-            this.tabPageAggregator.Size = new System.Drawing.Size(618, 322);
-            this.tabPageAggregator.TabIndex = 12;
-            this.tabPageAggregator.Text = "Aggregators";
-            this.tabPageAggregator.UseVisualStyleBackColor = true;
-            // 
-            // aggregatorUserControl
-            // 
-            this.aggregatorUserControl.Dock = System.Windows.Forms.DockStyle.Fill;
-            this.aggregatorUserControl.Location = new System.Drawing.Point(2, 2);
-            this.aggregatorUserControl.Margin = new System.Windows.Forms.Padding(2, 2, 2, 2);
-            this.aggregatorUserControl.Name = "aggregatorUserControl";
-            this.aggregatorUserControl.Size = new System.Drawing.Size(614, 318);
-            this.aggregatorUserControl.TabIndex = 0;
-            // 
-            // tabPageCopier
-            // 
-            this.tabPageCopier.Controls.Add(this.copiersUserControl);
-            this.tabPageCopier.Location = new System.Drawing.Point(4, 22);
-            this.tabPageCopier.Name = "tabPageCopier";
-            this.tabPageCopier.Padding = new System.Windows.Forms.Padding(3);
-            this.tabPageCopier.Size = new System.Drawing.Size(618, 322);
-            this.tabPageCopier.TabIndex = 0;
-            this.tabPageCopier.Text = "Copiers";
-            this.tabPageCopier.UseVisualStyleBackColor = true;
-            // 
-            // copiersUserControl
-            // 
-            this.copiersUserControl.Dock = System.Windows.Forms.DockStyle.Fill;
-            this.copiersUserControl.Location = new System.Drawing.Point(3, 3);
-            this.copiersUserControl.Margin = new System.Windows.Forms.Padding(4);
-            this.copiersUserControl.Name = "copiersUserControl";
-            this.copiersUserControl.Size = new System.Drawing.Size(612, 316);
-            this.copiersUserControl.TabIndex = 0;
-            // 
-            // tabPageStrategy
-            // 
-            this.tabPageStrategy.Controls.Add(this.tabControlStrategies);
-            this.tabPageStrategy.Location = new System.Drawing.Point(4, 22);
-            this.tabPageStrategy.Margin = new System.Windows.Forms.Padding(2);
-            this.tabPageStrategy.Name = "tabPageStrategy";
-            this.tabPageStrategy.Padding = new System.Windows.Forms.Padding(2);
-            this.tabPageStrategy.Size = new System.Drawing.Size(618, 322);
-            this.tabPageStrategy.TabIndex = 10;
-            this.tabPageStrategy.Text = "Strategies";
-            this.tabPageStrategy.UseVisualStyleBackColor = true;
-            // 
-            // tabControlStrategies
-            // 
-            this.tabControlStrategies.Controls.Add(this.tabPagePushing);
-            this.tabControlStrategies.Controls.Add(this.tabPageSpoofing);
-            this.tabControlStrategies.Controls.Add(this.tabPageHubArb);
-            this.tabControlStrategies.Controls.Add(this.tabPageMarketMakerCross);
-            this.tabControlStrategies.Controls.Add(this.tabPageMarketMakerOld);
-            this.tabControlStrategies.Controls.Add(this.tabPageLatencyArb);
-            this.tabControlStrategies.Controls.Add(this.tabPageNewsArb);
-            this.tabControlStrategies.Controls.Add(this.tabPageCustomMapping);
-            this.tabControlStrategies.Controls.Add(this.tabPageExposure);
-            this.tabControlStrategies.Dock = System.Windows.Forms.DockStyle.Fill;
-            this.tabControlStrategies.Location = new System.Drawing.Point(2, 2);
-            this.tabControlStrategies.Margin = new System.Windows.Forms.Padding(2);
-            this.tabControlStrategies.Name = "tabControlStrategies";
-            this.tabControlStrategies.SelectedIndex = 0;
-            this.tabControlStrategies.Size = new System.Drawing.Size(614, 318);
-            this.tabControlStrategies.TabIndex = 1;
-            // 
-            // tabPagePushing
-            // 
-            this.tabPagePushing.Controls.Add(this.pushingUserControl);
-            this.tabPagePushing.Location = new System.Drawing.Point(4, 22);
-            this.tabPagePushing.Margin = new System.Windows.Forms.Padding(2);
-            this.tabPagePushing.Name = "tabPagePushing";
-            this.tabPagePushing.Size = new System.Drawing.Size(606, 292);
-            this.tabPagePushing.TabIndex = 3;
-            this.tabPagePushing.Text = "Pushing";
-            this.tabPagePushing.UseVisualStyleBackColor = true;
-            // 
-            // pushingUserControl
-            // 
-            this.pushingUserControl.Dock = System.Windows.Forms.DockStyle.Fill;
-            this.pushingUserControl.Location = new System.Drawing.Point(0, 0);
-            this.pushingUserControl.Margin = new System.Windows.Forms.Padding(4);
-            this.pushingUserControl.Name = "pushingUserControl";
-            this.pushingUserControl.Size = new System.Drawing.Size(606, 292);
-            this.pushingUserControl.TabIndex = 1;
-            // 
-            // tabPageSpoofing
-            // 
-            this.tabPageSpoofing.Controls.Add(this.spoofingUserControl1);
-            this.tabPageSpoofing.Location = new System.Drawing.Point(4, 22);
-            this.tabPageSpoofing.Margin = new System.Windows.Forms.Padding(2);
-            this.tabPageSpoofing.Name = "tabPageSpoofing";
-            this.tabPageSpoofing.Size = new System.Drawing.Size(482, 228);
-            this.tabPageSpoofing.TabIndex = 5;
-            this.tabPageSpoofing.Text = "Spoofing";
-            this.tabPageSpoofing.UseVisualStyleBackColor = true;
-            // 
-            // spoofingUserControl1
-            // 
-            this.spoofingUserControl1.Dock = System.Windows.Forms.DockStyle.Top;
-            this.spoofingUserControl1.Location = new System.Drawing.Point(0, 0);
-            this.spoofingUserControl1.Margin = new System.Windows.Forms.Padding(2, 2, 2, 2);
-            this.spoofingUserControl1.Name = "spoofingUserControl1";
-            this.spoofingUserControl1.Size = new System.Drawing.Size(482, 578);
-            this.spoofingUserControl1.TabIndex = 0;
-            // 
-            // tabPageHubArb
-            // 
-            this.tabPageHubArb.Controls.Add(this.hubArbUserControl);
-            this.tabPageHubArb.Location = new System.Drawing.Point(4, 22);
-            this.tabPageHubArb.Margin = new System.Windows.Forms.Padding(2);
-            this.tabPageHubArb.Name = "tabPageHubArb";
-            this.tabPageHubArb.Size = new System.Drawing.Size(482, 228);
-            this.tabPageHubArb.TabIndex = 2;
-            this.tabPageHubArb.Text = "Hub arb";
-            this.tabPageHubArb.UseVisualStyleBackColor = true;
-            // 
-            // hubArbUserControl
-            // 
-            this.hubArbUserControl.Dock = System.Windows.Forms.DockStyle.Fill;
-            this.hubArbUserControl.Location = new System.Drawing.Point(0, 0);
-            this.hubArbUserControl.Margin = new System.Windows.Forms.Padding(2, 2, 2, 2);
-            this.hubArbUserControl.Name = "hubArbUserControl";
-            this.hubArbUserControl.Size = new System.Drawing.Size(482, 228);
-            this.hubArbUserControl.TabIndex = 0;
-            // 
-            // tabPageMarketMakerCross
-            // 
-            this.tabPageMarketMakerCross.Controls.Add(this.mmUserControl1);
-            this.tabPageMarketMakerCross.Location = new System.Drawing.Point(4, 22);
-            this.tabPageMarketMakerCross.Margin = new System.Windows.Forms.Padding(2);
-            this.tabPageMarketMakerCross.Name = "tabPageMarketMakerCross";
-            this.tabPageMarketMakerCross.Padding = new System.Windows.Forms.Padding(2);
-            this.tabPageMarketMakerCross.Size = new System.Drawing.Size(482, 228);
-            this.tabPageMarketMakerCross.TabIndex = 8;
-            this.tabPageMarketMakerCross.Text = "Market maker (cross exchange)";
-            this.tabPageMarketMakerCross.UseVisualStyleBackColor = true;
-            // 
-            // mmUserControl1
-            // 
-            this.mmUserControl1.Dock = System.Windows.Forms.DockStyle.Fill;
-            this.mmUserControl1.Location = new System.Drawing.Point(2, 2);
-            this.mmUserControl1.Margin = new System.Windows.Forms.Padding(2, 2, 2, 2);
-            this.mmUserControl1.Name = "mmUserControl1";
-            this.mmUserControl1.Size = new System.Drawing.Size(478, 224);
-            this.mmUserControl1.TabIndex = 0;
-            // 
-            // tabPageMarketMakerOld
-            // 
-            this.tabPageMarketMakerOld.Controls.Add(this.marketMakerUserControl1);
-            this.tabPageMarketMakerOld.Location = new System.Drawing.Point(4, 22);
-            this.tabPageMarketMakerOld.Margin = new System.Windows.Forms.Padding(2);
-            this.tabPageMarketMakerOld.Name = "tabPageMarketMakerOld";
-            this.tabPageMarketMakerOld.Size = new System.Drawing.Size(482, 228);
-            this.tabPageMarketMakerOld.TabIndex = 4;
-            this.tabPageMarketMakerOld.Text = "Market maker (grider)";
-            this.tabPageMarketMakerOld.UseVisualStyleBackColor = true;
-            // 
-            // marketMakerUserControl1
-            // 
-            this.marketMakerUserControl1.Dock = System.Windows.Forms.DockStyle.Fill;
-            this.marketMakerUserControl1.Location = new System.Drawing.Point(0, 0);
-            this.marketMakerUserControl1.Margin = new System.Windows.Forms.Padding(2, 2, 2, 2);
-            this.marketMakerUserControl1.Name = "marketMakerUserControl1";
-            this.marketMakerUserControl1.Size = new System.Drawing.Size(482, 228);
-            this.marketMakerUserControl1.TabIndex = 0;
-            // 
-            // tabPageLatencyArb
-            // 
-            this.tabPageLatencyArb.Controls.Add(this.latencyArbUserControl1);
-            this.tabPageLatencyArb.Location = new System.Drawing.Point(4, 22);
-            this.tabPageLatencyArb.Margin = new System.Windows.Forms.Padding(2);
-            this.tabPageLatencyArb.Name = "tabPageLatencyArb";
-            this.tabPageLatencyArb.Size = new System.Drawing.Size(482, 228);
-            this.tabPageLatencyArb.TabIndex = 6;
-            this.tabPageLatencyArb.Text = "Latency arb";
-            this.tabPageLatencyArb.UseVisualStyleBackColor = true;
-            // 
-            // latencyArbUserControl1
-            // 
-            this.latencyArbUserControl1.Dock = System.Windows.Forms.DockStyle.Fill;
-            this.latencyArbUserControl1.Location = new System.Drawing.Point(0, 0);
-            this.latencyArbUserControl1.Margin = new System.Windows.Forms.Padding(2);
-            this.latencyArbUserControl1.Name = "latencyArbUserControl1";
-            this.latencyArbUserControl1.Size = new System.Drawing.Size(482, 228);
-            this.latencyArbUserControl1.TabIndex = 0;
-            // 
-            // tabPageNewsArb
-            // 
-            this.tabPageNewsArb.Controls.Add(this.newsArbUserControl1);
-            this.tabPageNewsArb.Location = new System.Drawing.Point(4, 22);
-            this.tabPageNewsArb.Margin = new System.Windows.Forms.Padding(2);
-            this.tabPageNewsArb.Name = "tabPageNewsArb";
-            this.tabPageNewsArb.Size = new System.Drawing.Size(482, 228);
-            this.tabPageNewsArb.TabIndex = 7;
-            this.tabPageNewsArb.Text = "News arb";
-            this.tabPageNewsArb.UseVisualStyleBackColor = true;
-            // 
-            // newsArbUserControl1
-            // 
-            this.newsArbUserControl1.Dock = System.Windows.Forms.DockStyle.Fill;
-            this.newsArbUserControl1.Location = new System.Drawing.Point(0, 0);
-            this.newsArbUserControl1.Margin = new System.Windows.Forms.Padding(2, 2, 2, 2);
-            this.newsArbUserControl1.Name = "newsArbUserControl1";
-            this.newsArbUserControl1.Size = new System.Drawing.Size(482, 228);
-            this.newsArbUserControl1.TabIndex = 0;
-            // 
-            // tabPageCustomMapping
-            // 
-            this.tabPageCustomMapping.Controls.Add(this.customMappingUserControl1);
-            this.tabPageCustomMapping.Location = new System.Drawing.Point(4, 22);
-            this.tabPageCustomMapping.Margin = new System.Windows.Forms.Padding(2);
-            this.tabPageCustomMapping.Name = "tabPageCustomMapping";
-            this.tabPageCustomMapping.Padding = new System.Windows.Forms.Padding(2);
-            this.tabPageCustomMapping.Size = new System.Drawing.Size(482, 228);
-            this.tabPageCustomMapping.TabIndex = 8;
-            this.tabPageCustomMapping.Text = "Custom Mapping";
-            this.tabPageCustomMapping.UseVisualStyleBackColor = true;
-            // 
-            // customMappingUserControl1
-            // 
-            this.customMappingUserControl1.Dock = System.Windows.Forms.DockStyle.Fill;
-            this.customMappingUserControl1.Location = new System.Drawing.Point(2, 2);
-            this.customMappingUserControl1.Margin = new System.Windows.Forms.Padding(2);
-            this.customMappingUserControl1.Name = "customMappingUserControl1";
-            this.customMappingUserControl1.Size = new System.Drawing.Size(478, 224);
-            this.customMappingUserControl1.TabIndex = 0;
-            // 
-            // tabPageExposure
-            // 
-            this.tabPageExposure.Controls.Add(this.exposureUserControl1);
-            this.tabPageExposure.Location = new System.Drawing.Point(4, 22);
-            this.tabPageExposure.Name = "tabPageExposure";
-            this.tabPageExposure.Size = new System.Drawing.Size(482, 228);
-            this.tabPageExposure.TabIndex = 9;
-            this.tabPageExposure.Text = "Exposure";
-            this.tabPageExposure.UseVisualStyleBackColor = true;
-            // 
-            // exposureUserControl1
-            // 
-            this.exposureUserControl1.Dock = System.Windows.Forms.DockStyle.Fill;
-            this.exposureUserControl1.Location = new System.Drawing.Point(0, 0);
-            this.exposureUserControl1.Margin = new System.Windows.Forms.Padding(4);
-            this.exposureUserControl1.Name = "exposureUserControl1";
-            this.exposureUserControl1.Size = new System.Drawing.Size(482, 228);
-            this.exposureUserControl1.TabIndex = 0;
-            // 
-            // tabPageLiveData
-            // 
-            this.tabPageLiveData.Controls.Add(this.tabControl2);
-            this.tabPageLiveData.Location = new System.Drawing.Point(4, 22);
-            this.tabPageLiveData.Margin = new System.Windows.Forms.Padding(2);
-            this.tabPageLiveData.Name = "tabPageLiveData";
-            this.tabPageLiveData.Size = new System.Drawing.Size(618, 322);
-            this.tabPageLiveData.TabIndex = 9;
-            this.tabPageLiveData.Text = "Live data";
-            this.tabPageLiveData.UseVisualStyleBackColor = true;
-            // 
-            // tabControl2
-            // 
-            this.tabControl2.Controls.Add(this.tabPageTicker);
-            this.tabControl2.Controls.Add(this.tabPageExport);
-            this.tabControl2.Dock = System.Windows.Forms.DockStyle.Fill;
-            this.tabControl2.Location = new System.Drawing.Point(0, 0);
-            this.tabControl2.Margin = new System.Windows.Forms.Padding(2);
-            this.tabControl2.Name = "tabControl2";
-            this.tabControl2.SelectedIndex = 0;
-            this.tabControl2.Size = new System.Drawing.Size(618, 322);
-            this.tabControl2.TabIndex = 0;
-            // 
-            // tabPageTicker
-            // 
-            this.tabPageTicker.Controls.Add(this.tickersUserControl);
-            this.tabPageTicker.Location = new System.Drawing.Point(4, 22);
-            this.tabPageTicker.Margin = new System.Windows.Forms.Padding(2);
-            this.tabPageTicker.Name = "tabPageTicker";
-            this.tabPageTicker.Padding = new System.Windows.Forms.Padding(2);
-            this.tabPageTicker.Size = new System.Drawing.Size(610, 296);
-            this.tabPageTicker.TabIndex = 0;
-            this.tabPageTicker.Text = "Tickers";
-            this.tabPageTicker.UseVisualStyleBackColor = true;
-            // 
-            // tickersUserControl
-            // 
-            this.tickersUserControl.Dock = System.Windows.Forms.DockStyle.Fill;
-            this.tickersUserControl.Location = new System.Drawing.Point(2, 2);
-            this.tickersUserControl.Margin = new System.Windows.Forms.Padding(2, 2, 2, 2);
-            this.tickersUserControl.Name = "tickersUserControl";
-            this.tickersUserControl.Size = new System.Drawing.Size(606, 292);
-            this.tickersUserControl.TabIndex = 0;
-            // 
-            // tabPageExport
-            // 
-            this.tabPageExport.Controls.Add(this.exportUserControl1);
-            this.tabPageExport.Location = new System.Drawing.Point(4, 22);
-            this.tabPageExport.Margin = new System.Windows.Forms.Padding(2);
-            this.tabPageExport.Name = "tabPageExport";
-            this.tabPageExport.Padding = new System.Windows.Forms.Padding(2);
-            this.tabPageExport.Size = new System.Drawing.Size(486, 232);
-            this.tabPageExport.TabIndex = 1;
-            this.tabPageExport.Text = "Exports";
-            this.tabPageExport.UseVisualStyleBackColor = true;
-            // 
-            // exportUserControl1
-            // 
-            this.exportUserControl1.Dock = System.Windows.Forms.DockStyle.Fill;
-            this.exportUserControl1.Location = new System.Drawing.Point(2, 2);
-            this.exportUserControl1.Margin = new System.Windows.Forms.Padding(2, 2, 2, 2);
-            this.exportUserControl1.Name = "exportUserControl1";
-            this.exportUserControl1.Size = new System.Drawing.Size(482, 228);
-            this.exportUserControl1.TabIndex = 0;
-            // 
-            // tabPageConnectorTester
-            // 
-            this.tabPageConnectorTester.Controls.Add(this.connectorTesterUserControl1);
-            this.tabPageConnectorTester.Location = new System.Drawing.Point(4, 22);
-            this.tabPageConnectorTester.Margin = new System.Windows.Forms.Padding(2);
-            this.tabPageConnectorTester.Name = "tabPageConnectorTester";
-            this.tabPageConnectorTester.Padding = new System.Windows.Forms.Padding(2);
-            this.tabPageConnectorTester.Size = new System.Drawing.Size(618, 322);
-            this.tabPageConnectorTester.TabIndex = 13;
-            this.tabPageConnectorTester.Text = "Connector Tester";
-            this.tabPageConnectorTester.UseVisualStyleBackColor = true;
-            // 
-            // connectorTesterUserControl1
-            // 
-            this.connectorTesterUserControl1.Dock = System.Windows.Forms.DockStyle.Fill;
-            this.connectorTesterUserControl1.Location = new System.Drawing.Point(2, 2);
-            this.connectorTesterUserControl1.Margin = new System.Windows.Forms.Padding(2, 2, 2, 2);
-            this.connectorTesterUserControl1.Name = "connectorTesterUserControl1";
-            this.connectorTesterUserControl1.SelectedAccount = null;
-            this.connectorTesterUserControl1.Size = new System.Drawing.Size(614, 318);
-            this.connectorTesterUserControl1.TabIndex = 0;
-            // 
-            // tabPageLog
-            // 
-            this.tabPageLog.Controls.Add(this.tabControl1);
-            this.tabPageLog.Location = new System.Drawing.Point(4, 22);
-            this.tabPageLog.Name = "tabPageLog";
-            this.tabPageLog.Padding = new System.Windows.Forms.Padding(3);
-            this.tabPageLog.Size = new System.Drawing.Size(618, 322);
-            this.tabPageLog.TabIndex = 4;
-            this.tabPageLog.Text = "Log";
-            this.tabPageLog.UseVisualStyleBackColor = true;
-            // 
-            // tabControl1
-            // 
-            this.tabControl1.Controls.Add(this.tabPage1);
-            this.tabControl1.Controls.Add(this.tabPage9);
-            this.tabControl1.Controls.Add(this.tabPage7);
-            this.tabControl1.Controls.Add(this.tabPage2);
-            this.tabControl1.Controls.Add(this.tabPage5);
-            this.tabControl1.Controls.Add(this.tabPage4);
-            this.tabControl1.Controls.Add(this.tabPage6);
-            this.tabControl1.Controls.Add(this.tabPage8);
-            this.tabControl1.Controls.Add(this.tabPage3);
-            this.tabControl1.Dock = System.Windows.Forms.DockStyle.Fill;
-            this.tabControl1.Location = new System.Drawing.Point(3, 3);
-            this.tabControl1.Margin = new System.Windows.Forms.Padding(2);
-            this.tabControl1.Name = "tabControl1";
-            this.tabControl1.SelectedIndex = 0;
-            this.tabControl1.Size = new System.Drawing.Size(612, 316);
-            this.tabControl1.TabIndex = 0;
-            // 
-            // tabPage1
-            // 
-            this.tabPage1.Controls.Add(this.rtbGeneral);
-            this.tabPage1.Location = new System.Drawing.Point(4, 22);
-            this.tabPage1.Margin = new System.Windows.Forms.Padding(2);
-            this.tabPage1.Name = "tabPage1";
-            this.tabPage1.Padding = new System.Windows.Forms.Padding(2);
-            this.tabPage1.Size = new System.Drawing.Size(604, 290);
-            this.tabPage1.TabIndex = 2;
-            this.tabPage1.Text = "General";
-            this.tabPage1.UseVisualStyleBackColor = true;
-            // 
-            // rtbGeneral
-            // 
-            this.rtbGeneral.Dock = System.Windows.Forms.DockStyle.Fill;
-            this.rtbGeneral.Location = new System.Drawing.Point(2, 2);
-            this.rtbGeneral.Margin = new System.Windows.Forms.Padding(2);
-            this.rtbGeneral.Name = "rtbGeneral";
-            this.rtbGeneral.ReadOnly = true;
-            this.rtbGeneral.ScrollBars = System.Windows.Forms.RichTextBoxScrollBars.Vertical;
-            this.rtbGeneral.Size = new System.Drawing.Size(600, 286);
-            this.rtbGeneral.TabIndex = 0;
-            this.rtbGeneral.Text = "";
-            this.rtbGeneral.WordWrap = false;
-            // 
-            // tabPage9
-            // 
-            this.tabPage9.Controls.Add(this.rtbCopy);
-            this.tabPage9.Location = new System.Drawing.Point(4, 22);
-            this.tabPage9.Margin = new System.Windows.Forms.Padding(2);
-            this.tabPage9.Name = "tabPage9";
-            this.tabPage9.Padding = new System.Windows.Forms.Padding(2);
-            this.tabPage9.Size = new System.Drawing.Size(480, 226);
-            this.tabPage9.TabIndex = 9;
-            this.tabPage9.Text = "Copy";
-            this.tabPage9.UseVisualStyleBackColor = true;
-            // 
-            // rtbCopy
-            // 
-            this.rtbCopy.Dock = System.Windows.Forms.DockStyle.Fill;
-            this.rtbCopy.Location = new System.Drawing.Point(2, 2);
-            this.rtbCopy.Margin = new System.Windows.Forms.Padding(2);
-            this.rtbCopy.Name = "rtbCopy";
-            this.rtbCopy.ReadOnly = true;
-            this.rtbCopy.ScrollBars = System.Windows.Forms.RichTextBoxScrollBars.Vertical;
-            this.rtbCopy.Size = new System.Drawing.Size(476, 222);
-            this.rtbCopy.TabIndex = 4;
-            this.rtbCopy.Text = "";
-            this.rtbCopy.WordWrap = false;
-            // 
-            // tabPage7
-            // 
-            this.tabPage7.Controls.Add(this.rtbMt4);
-            this.tabPage7.Location = new System.Drawing.Point(4, 22);
-            this.tabPage7.Name = "tabPage7";
-            this.tabPage7.Padding = new System.Windows.Forms.Padding(3);
-            this.tabPage7.Size = new System.Drawing.Size(480, 226);
-            this.tabPage7.TabIndex = 7;
-            this.tabPage7.Text = "MT4";
-            this.tabPage7.UseVisualStyleBackColor = true;
-            // 
-            // rtbMt4
-            // 
-            this.rtbMt4.Dock = System.Windows.Forms.DockStyle.Fill;
-            this.rtbMt4.Location = new System.Drawing.Point(3, 3);
-            this.rtbMt4.Margin = new System.Windows.Forms.Padding(2);
-            this.rtbMt4.Name = "rtbMt4";
-            this.rtbMt4.ReadOnly = true;
-            this.rtbMt4.ScrollBars = System.Windows.Forms.RichTextBoxScrollBars.Vertical;
-            this.rtbMt4.Size = new System.Drawing.Size(474, 220);
-            this.rtbMt4.TabIndex = 1;
-            this.rtbMt4.Text = "";
-            this.rtbMt4.WordWrap = false;
-            // 
-            // tabPage2
-            // 
-            this.tabPage2.Controls.Add(this.rtbFix);
-            this.tabPage2.Location = new System.Drawing.Point(4, 22);
-            this.tabPage2.Margin = new System.Windows.Forms.Padding(2);
-            this.tabPage2.Name = "tabPage2";
-            this.tabPage2.Padding = new System.Windows.Forms.Padding(2);
-            this.tabPage2.Size = new System.Drawing.Size(480, 226);
-            this.tabPage2.TabIndex = 1;
-            this.tabPage2.Text = "IConnector";
-            this.tabPage2.UseVisualStyleBackColor = true;
-            // 
-            // rtbFix
-            // 
-            this.rtbFix.Dock = System.Windows.Forms.DockStyle.Fill;
-            this.rtbFix.Location = new System.Drawing.Point(2, 2);
-            this.rtbFix.Margin = new System.Windows.Forms.Padding(2);
-            this.rtbFix.Name = "rtbFix";
-            this.rtbFix.ReadOnly = true;
-            this.rtbFix.ScrollBars = System.Windows.Forms.RichTextBoxScrollBars.Vertical;
-            this.rtbFix.Size = new System.Drawing.Size(476, 222);
-            this.rtbFix.TabIndex = 1;
-            this.rtbFix.Text = "";
-            this.rtbFix.WordWrap = false;
-            // 
-            // tabPage5
-            // 
-            this.tabPage5.Controls.Add(this.rtbFixCopy);
-            this.tabPage5.Location = new System.Drawing.Point(4, 22);
-            this.tabPage5.Margin = new System.Windows.Forms.Padding(2);
-            this.tabPage5.Name = "tabPage5";
-            this.tabPage5.Padding = new System.Windows.Forms.Padding(2);
-            this.tabPage5.Size = new System.Drawing.Size(480, 226);
-            this.tabPage5.TabIndex = 5;
-            this.tabPage5.Text = "IConnector copy";
-            this.tabPage5.UseVisualStyleBackColor = true;
-            // 
-            // rtbFixCopy
-            // 
-            this.rtbFixCopy.Dock = System.Windows.Forms.DockStyle.Fill;
-            this.rtbFixCopy.Location = new System.Drawing.Point(2, 2);
-            this.rtbFixCopy.Margin = new System.Windows.Forms.Padding(2);
-            this.rtbFixCopy.Name = "rtbFixCopy";
-            this.rtbFixCopy.ReadOnly = true;
-            this.rtbFixCopy.ScrollBars = System.Windows.Forms.RichTextBoxScrollBars.Vertical;
-            this.rtbFixCopy.Size = new System.Drawing.Size(476, 222);
-            this.rtbFixCopy.TabIndex = 3;
-            this.rtbFixCopy.Text = "";
-            this.rtbFixCopy.WordWrap = false;
-            // 
-            // tabPage4
-            // 
-            this.tabPage4.Controls.Add(this.rtbFixOrders);
-            this.tabPage4.Location = new System.Drawing.Point(4, 22);
-            this.tabPage4.Margin = new System.Windows.Forms.Padding(2);
-            this.tabPage4.Name = "tabPage4";
-            this.tabPage4.Padding = new System.Windows.Forms.Padding(2);
-            this.tabPage4.Size = new System.Drawing.Size(480, 226);
-            this.tabPage4.TabIndex = 4;
-            this.tabPage4.Text = "IConnector orders";
-            this.tabPage4.UseVisualStyleBackColor = true;
-            // 
-            // rtbFixOrders
-            // 
-            this.rtbFixOrders.Dock = System.Windows.Forms.DockStyle.Fill;
-            this.rtbFixOrders.Location = new System.Drawing.Point(2, 2);
-            this.rtbFixOrders.Margin = new System.Windows.Forms.Padding(2);
-            this.rtbFixOrders.Name = "rtbFixOrders";
-            this.rtbFixOrders.ReadOnly = true;
-            this.rtbFixOrders.ScrollBars = System.Windows.Forms.RichTextBoxScrollBars.Vertical;
-            this.rtbFixOrders.Size = new System.Drawing.Size(476, 222);
-            this.rtbFixOrders.TabIndex = 2;
-            this.rtbFixOrders.Text = "";
-            this.rtbFixOrders.WordWrap = false;
-            // 
-            // tabPage6
-            // 
-            this.tabPage6.Controls.Add(this.rtbCTrader);
-            this.tabPage6.Location = new System.Drawing.Point(4, 22);
-            this.tabPage6.Margin = new System.Windows.Forms.Padding(2);
-            this.tabPage6.Name = "tabPage6";
-            this.tabPage6.Size = new System.Drawing.Size(480, 226);
-            this.tabPage6.TabIndex = 6;
-            this.tabPage6.Text = "CTrader";
-            this.tabPage6.UseVisualStyleBackColor = true;
-            // 
-            // rtbCTrader
-            // 
-            this.rtbCTrader.Dock = System.Windows.Forms.DockStyle.Fill;
-            this.rtbCTrader.Location = new System.Drawing.Point(0, 0);
-            this.rtbCTrader.Margin = new System.Windows.Forms.Padding(2);
-            this.rtbCTrader.Name = "rtbCTrader";
-            this.rtbCTrader.ReadOnly = true;
-            this.rtbCTrader.ScrollBars = System.Windows.Forms.RichTextBoxScrollBars.Vertical;
-            this.rtbCTrader.Size = new System.Drawing.Size(480, 226);
-            this.rtbCTrader.TabIndex = 3;
-            this.rtbCTrader.Text = "";
-            this.rtbCTrader.WordWrap = false;
-            // 
-            // tabPage8
-            // 
-            this.tabPage8.Controls.Add(this.rtbBacktester);
-            this.tabPage8.Location = new System.Drawing.Point(4, 22);
-            this.tabPage8.Name = "tabPage8";
-            this.tabPage8.Size = new System.Drawing.Size(480, 226);
-            this.tabPage8.TabIndex = 8;
-            this.tabPage8.Text = "Backtester";
-            this.tabPage8.UseVisualStyleBackColor = true;
-            // 
-            // rtbBacktester
-            // 
-            this.rtbBacktester.Dock = System.Windows.Forms.DockStyle.Fill;
-            this.rtbBacktester.Location = new System.Drawing.Point(0, 0);
-            this.rtbBacktester.Margin = new System.Windows.Forms.Padding(2);
-            this.rtbBacktester.Name = "rtbBacktester";
-            this.rtbBacktester.ReadOnly = true;
-            this.rtbBacktester.ScrollBars = System.Windows.Forms.RichTextBoxScrollBars.Vertical;
-            this.rtbBacktester.Size = new System.Drawing.Size(480, 226);
-            this.rtbBacktester.TabIndex = 4;
-            this.rtbBacktester.Text = "";
-            this.rtbBacktester.WordWrap = false;
-            // 
-            // tabPage3
-            // 
-            this.tabPage3.Controls.Add(this.rtbAll);
-            this.tabPage3.Location = new System.Drawing.Point(4, 22);
-            this.tabPage3.Margin = new System.Windows.Forms.Padding(2);
-            this.tabPage3.Name = "tabPage3";
-            this.tabPage3.Padding = new System.Windows.Forms.Padding(2);
-            this.tabPage3.Size = new System.Drawing.Size(480, 226);
-            this.tabPage3.TabIndex = 3;
-            this.tabPage3.Text = "All";
-            this.tabPage3.UseVisualStyleBackColor = true;
-            // 
-            // rtbAll
-            // 
-            this.rtbAll.Dock = System.Windows.Forms.DockStyle.Fill;
-            this.rtbAll.Location = new System.Drawing.Point(2, 2);
-            this.rtbAll.Margin = new System.Windows.Forms.Padding(2);
-            this.rtbAll.Name = "rtbAll";
-            this.rtbAll.ReadOnly = true;
-            this.rtbAll.ScrollBars = System.Windows.Forms.RichTextBoxScrollBars.Vertical;
-            this.rtbAll.Size = new System.Drawing.Size(476, 222);
-            this.rtbAll.TabIndex = 2;
-            this.rtbAll.Text = "";
-            this.rtbAll.WordWrap = false;
-            // 
-            // tlpMain
-            // 
-            this.tlpMain.ColumnCount = 1;
-            this.tlpMain.ColumnStyles.Add(new System.Windows.Forms.ColumnStyle(System.Windows.Forms.SizeType.Percent, 100F));
-            this.tlpMain.Controls.Add(this.tabControlMain, 0, 1);
-            this.tlpMain.Controls.Add(this.gbControl, 0, 0);
-            this.tlpMain.Dock = System.Windows.Forms.DockStyle.Fill;
-            this.tlpMain.Location = new System.Drawing.Point(0, 0);
-            this.tlpMain.Name = "tlpMain";
-            this.tlpMain.RowCount = 2;
-            this.tlpMain.RowStyles.Add(new System.Windows.Forms.RowStyle(System.Windows.Forms.SizeType.Absolute, 52F));
-            this.tlpMain.RowStyles.Add(new System.Windows.Forms.RowStyle(System.Windows.Forms.SizeType.Percent, 100F));
-            this.tlpMain.Size = new System.Drawing.Size(934, 507);
-            this.tlpMain.TabIndex = 1;
-            // 
-            // gbControl
-            // 
-            this.gbControl.Controls.Add(this.label2);
-            this.gbControl.Controls.Add(this.nudAutoSave);
-            this.gbControl.Controls.Add(this.btnQuickStart);
-            this.gbControl.Controls.Add(this.labelProfile);
-            this.gbControl.Controls.Add(this.label1);
-            this.gbControl.Controls.Add(this.btnDisconnect);
-            this.gbControl.Controls.Add(this.btnConnect);
-            this.gbControl.Controls.Add(this.btnSave);
-            this.gbControl.Dock = System.Windows.Forms.DockStyle.Fill;
-            this.gbControl.Location = new System.Drawing.Point(3, 3);
-            this.gbControl.Name = "gbControl";
-            this.gbControl.Size = new System.Drawing.Size(928, 46);
-            this.gbControl.TabIndex = 1;
-            this.gbControl.TabStop = false;
-            this.gbControl.Text = "Main control panel - [version]";
-            // 
-            // label2
-            // 
-            this.label2.Anchor = ((System.Windows.Forms.AnchorStyles)((System.Windows.Forms.AnchorStyles.Top | System.Windows.Forms.AnchorStyles.Right)));
-            this.label2.AutoSize = true;
-            this.label2.Location = new System.Drawing.Point(174, 22);
-            this.label2.Margin = new System.Windows.Forms.Padding(2, 0, 2, 0);
-            this.label2.Name = "label2";
-            this.label2.Size = new System.Drawing.Size(83, 13);
-            this.label2.TabIndex = 27;
-            this.label2.Text = "Auto save (min):";
-            // 
-            // nudAutoSave
-            // 
-            this.nudAutoSave.Anchor = ((System.Windows.Forms.AnchorStyles)((System.Windows.Forms.AnchorStyles.Top | System.Windows.Forms.AnchorStyles.Right)));
-            this.nudAutoSave.Location = new System.Drawing.Point(262, 22);
-            this.nudAutoSave.Margin = new System.Windows.Forms.Padding(2);
-            this.nudAutoSave.Name = "nudAutoSave";
-            this.nudAutoSave.Size = new System.Drawing.Size(38, 20);
-            this.nudAutoSave.TabIndex = 26;
-            this.nudAutoSave.Value = new decimal(new int[] {
-=======
 			this.tabControlMain = new System.Windows.Forms.TabControl();
 			this.tabPageProfile = new System.Windows.Forms.TabPage();
 			this.profilesUserControl = new TradeSystem.Duplicat.Views.ProfilesUserControl();
@@ -1859,123 +954,10 @@
 			this.nudAutoSave.Size = new System.Drawing.Size(38, 20);
 			this.nudAutoSave.TabIndex = 26;
 			this.nudAutoSave.Value = new decimal(new int[] {
->>>>>>> 355b5c94
             1,
             0,
             0,
             0});
-<<<<<<< HEAD
-            // 
-            // btnQuickStart
-            // 
-            this.btnQuickStart.Anchor = ((System.Windows.Forms.AnchorStyles)((System.Windows.Forms.AnchorStyles.Top | System.Windows.Forms.AnchorStyles.Right)));
-            this.btnQuickStart.Location = new System.Drawing.Point(460, 19);
-            this.btnQuickStart.Name = "btnQuickStart";
-            this.btnQuickStart.Size = new System.Drawing.Size(150, 23);
-            this.btnQuickStart.TabIndex = 24;
-            this.btnQuickStart.Text = "Quick start";
-            this.btnQuickStart.UseVisualStyleBackColor = true;
-            // 
-            // labelProfile
-            // 
-            this.labelProfile.AutoSize = true;
-            this.labelProfile.Font = new System.Drawing.Font("Microsoft Sans Serif", 8.25F, System.Drawing.FontStyle.Bold, System.Drawing.GraphicsUnit.Point, ((byte)(0)));
-            this.labelProfile.Location = new System.Drawing.Point(96, 22);
-            this.labelProfile.Name = "labelProfile";
-            this.labelProfile.Size = new System.Drawing.Size(11, 13);
-            this.labelProfile.TabIndex = 23;
-            this.labelProfile.Text = "-";
-            // 
-            // label1
-            // 
-            this.label1.AutoSize = true;
-            this.label1.Location = new System.Drawing.Point(7, 22);
-            this.label1.Name = "label1";
-            this.label1.Size = new System.Drawing.Size(83, 13);
-            this.label1.TabIndex = 22;
-            this.label1.Text = "Selected profile:";
-            // 
-            // btnDisconnect
-            // 
-            this.btnDisconnect.Anchor = ((System.Windows.Forms.AnchorStyles)((System.Windows.Forms.AnchorStyles.Top | System.Windows.Forms.AnchorStyles.Right)));
-            this.btnDisconnect.Location = new System.Drawing.Point(772, 19);
-            this.btnDisconnect.Name = "btnDisconnect";
-            this.btnDisconnect.Size = new System.Drawing.Size(150, 23);
-            this.btnDisconnect.TabIndex = 19;
-            this.btnDisconnect.Text = "Disconnect";
-            this.btnDisconnect.UseVisualStyleBackColor = true;
-            // 
-            // btnConnect
-            // 
-            this.btnConnect.Anchor = ((System.Windows.Forms.AnchorStyles)((System.Windows.Forms.AnchorStyles.Top | System.Windows.Forms.AnchorStyles.Right)));
-            this.btnConnect.Location = new System.Drawing.Point(616, 19);
-            this.btnConnect.Name = "btnConnect";
-            this.btnConnect.Size = new System.Drawing.Size(150, 23);
-            this.btnConnect.TabIndex = 18;
-            this.btnConnect.Text = "Connect";
-            this.btnConnect.UseVisualStyleBackColor = true;
-            // 
-            // btnSave
-            // 
-            this.btnSave.Anchor = ((System.Windows.Forms.AnchorStyles)((System.Windows.Forms.AnchorStyles.Top | System.Windows.Forms.AnchorStyles.Right)));
-            this.btnSave.Location = new System.Drawing.Point(304, 19);
-            this.btnSave.Name = "btnSave";
-            this.btnSave.Size = new System.Drawing.Size(150, 23);
-            this.btnSave.TabIndex = 7;
-            this.btnSave.Text = "Save config changes";
-            this.btnSave.UseVisualStyleBackColor = true;
-            // 
-            // MainForm
-            // 
-            this.AutoScaleDimensions = new System.Drawing.SizeF(6F, 13F);
-            this.AutoScaleMode = System.Windows.Forms.AutoScaleMode.Font;
-            this.ClientSize = new System.Drawing.Size(934, 507);
-            this.Controls.Add(this.tlpMain);
-            this.Name = "MainForm";
-            this.Text = "TradeSystem.Duplicat";
-            this.tabControlMain.ResumeLayout(false);
-            this.tabPageProfile.ResumeLayout(false);
-            this.tabPageAccount.ResumeLayout(false);
-            this.tabControlAccounts.ResumeLayout(false);
-            this.tabPageMt.ResumeLayout(false);
-            this.tabPageFix.ResumeLayout(false);
-            this.tabPageCt.ResumeLayout(false);
-            this.tabPageBt.ResumeLayout(false);
-            this.tabPageAggregator.ResumeLayout(false);
-            this.tabPageCopier.ResumeLayout(false);
-            this.tabPageStrategy.ResumeLayout(false);
-            this.tabControlStrategies.ResumeLayout(false);
-            this.tabPagePushing.ResumeLayout(false);
-            this.tabPageSpoofing.ResumeLayout(false);
-            this.tabPageHubArb.ResumeLayout(false);
-            this.tabPageMarketMakerCross.ResumeLayout(false);
-            this.tabPageMarketMakerOld.ResumeLayout(false);
-            this.tabPageLatencyArb.ResumeLayout(false);
-            this.tabPageNewsArb.ResumeLayout(false);
-            this.tabPageCustomMapping.ResumeLayout(false);
-            this.tabPageExposure.ResumeLayout(false);
-            this.tabPageLiveData.ResumeLayout(false);
-            this.tabControl2.ResumeLayout(false);
-            this.tabPageTicker.ResumeLayout(false);
-            this.tabPageExport.ResumeLayout(false);
-            this.tabPageConnectorTester.ResumeLayout(false);
-            this.tabPageLog.ResumeLayout(false);
-            this.tabControl1.ResumeLayout(false);
-            this.tabPage1.ResumeLayout(false);
-            this.tabPage9.ResumeLayout(false);
-            this.tabPage7.ResumeLayout(false);
-            this.tabPage2.ResumeLayout(false);
-            this.tabPage5.ResumeLayout(false);
-            this.tabPage4.ResumeLayout(false);
-            this.tabPage6.ResumeLayout(false);
-            this.tabPage8.ResumeLayout(false);
-            this.tabPage3.ResumeLayout(false);
-            this.tlpMain.ResumeLayout(false);
-            this.gbControl.ResumeLayout(false);
-            this.gbControl.PerformLayout();
-            ((System.ComponentModel.ISupportInitialize)(this.nudAutoSave)).EndInit();
-            this.ResumeLayout(false);
-=======
 			// 
 			// btnQuickStart
 			// 
@@ -2087,7 +1069,6 @@
 			this.gbControl.PerformLayout();
 			((System.ComponentModel.ISupportInitialize)(this.nudAutoSave)).EndInit();
 			this.ResumeLayout(false);
->>>>>>> 355b5c94
 
         }
 
@@ -2176,11 +1157,7 @@
         private ExposureUserControl exposureUserControl1;
         private System.Windows.Forms.TabPage tabPageCustomMapping;
         private _Strategies.CustomMappingUserControl customMappingUserControl1;
-<<<<<<< HEAD
-    }
-=======
 		private System.Windows.Forms.TabPage tabPageTwilio;
 		private _Accounts.MtAlertUserControl mtAlertUserControl1;
 	}
->>>>>>> 355b5c94
 }
