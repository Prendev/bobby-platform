﻿<?xml version="1.0" encoding="utf-8"?>
<Project ToolsVersion="15.0" xmlns="http://schemas.microsoft.com/developer/msbuild/2003">
  <Import Project="..\packages\Microsoft.EntityFrameworkCore.Design.2.1.3\build\net461\Microsoft.EntityFrameworkCore.Design.props" Condition="Exists('..\packages\Microsoft.EntityFrameworkCore.Design.2.1.3\build\net461\Microsoft.EntityFrameworkCore.Design.props')" />
  <Import Project="$(MSBuildExtensionsPath)\$(MSBuildToolsVersion)\Microsoft.Common.props" Condition="Exists('$(MSBuildExtensionsPath)\$(MSBuildToolsVersion)\Microsoft.Common.props')" />
  <PropertyGroup>
    <Configuration Condition=" '$(Configuration)' == '' ">Debug</Configuration>
    <Platform Condition=" '$(Platform)' == '' ">AnyCPU</Platform>
    <ProjectGuid>{D7DA9DD6-1BA9-45B9-9581-1D095631DF0D}</ProjectGuid>
    <OutputType>Library</OutputType>
    <AppDesignerFolder>Properties</AppDesignerFolder>
    <RootNamespace>TradeSystem.Data</RootNamespace>
    <AssemblyName>TradeSystem.Data</AssemblyName>
    <TargetFrameworkVersion>v4.8</TargetFrameworkVersion>
    <FileAlignment>512</FileAlignment>
    <TargetFrameworkProfile />
    <NuGetPackageImportStamp>
    </NuGetPackageImportStamp>
  </PropertyGroup>
  <PropertyGroup Condition=" '$(Configuration)|$(Platform)' == 'Debug|AnyCPU' ">
    <DebugSymbols>true</DebugSymbols>
    <DebugType>full</DebugType>
    <Optimize>false</Optimize>
    <OutputPath>bin\Debug\</OutputPath>
    <DefineConstants>DEBUG;TRACE</DefineConstants>
    <ErrorReport>prompt</ErrorReport>
    <WarningLevel>4</WarningLevel>
  </PropertyGroup>
  <PropertyGroup Condition=" '$(Configuration)|$(Platform)' == 'Release|AnyCPU' ">
    <DebugType>pdbonly</DebugType>
    <Optimize>true</Optimize>
    <OutputPath>bin\Release\</OutputPath>
    <DefineConstants>TRACE</DefineConstants>
    <ErrorReport>prompt</ErrorReport>
    <WarningLevel>4</WarningLevel>
  </PropertyGroup>
  <PropertyGroup Condition="'$(Configuration)|$(Platform)' == 'Debug|x64'">
    <DebugSymbols>true</DebugSymbols>
    <OutputPath>bin\x64\Debug\</OutputPath>
    <DefineConstants>DEBUG;TRACE</DefineConstants>
    <DebugType>full</DebugType>
    <PlatformTarget>x64</PlatformTarget>
    <ErrorReport>prompt</ErrorReport>
    <CodeAnalysisRuleSet>MinimumRecommendedRules.ruleset</CodeAnalysisRuleSet>
  </PropertyGroup>
  <PropertyGroup Condition="'$(Configuration)|$(Platform)' == 'Release|x64'">
    <OutputPath>bin\x64\Release\</OutputPath>
    <DefineConstants>TRACE</DefineConstants>
    <Optimize>true</Optimize>
    <DebugType>pdbonly</DebugType>
    <PlatformTarget>x64</PlatformTarget>
    <ErrorReport>prompt</ErrorReport>
    <CodeAnalysisRuleSet>MinimumRecommendedRules.ruleset</CodeAnalysisRuleSet>
  </PropertyGroup>
  <PropertyGroup Condition="'$(Configuration)|$(Platform)' == 'Debug|x86'">
    <DebugSymbols>true</DebugSymbols>
    <OutputPath>bin\x86\Debug\</OutputPath>
    <DefineConstants>DEBUG;TRACE</DefineConstants>
    <DebugType>full</DebugType>
    <PlatformTarget>x86</PlatformTarget>
    <ErrorReport>prompt</ErrorReport>
    <CodeAnalysisRuleSet>MinimumRecommendedRules.ruleset</CodeAnalysisRuleSet>
  </PropertyGroup>
  <PropertyGroup Condition="'$(Configuration)|$(Platform)' == 'Release|x86'">
    <OutputPath>bin\x86\Release\</OutputPath>
    <DefineConstants>TRACE</DefineConstants>
    <Optimize>true</Optimize>
    <DebugType>pdbonly</DebugType>
    <PlatformTarget>x86</PlatformTarget>
    <ErrorReport>prompt</ErrorReport>
    <CodeAnalysisRuleSet>MinimumRecommendedRules.ruleset</CodeAnalysisRuleSet>
  </PropertyGroup>
  <ItemGroup>
    <Reference Include="Common.Logging.Core, Version=3.4.1.0, Culture=neutral, PublicKeyToken=af08829b84f0328e, processorArchitecture=MSIL">
      <HintPath>..\packages\Common.Logging.Core.3.4.1\lib\net40\Common.Logging.Core.dll</HintPath>
    </Reference>
    <Reference Include="Dapper, Version=1.50.0.0, Culture=neutral, processorArchitecture=MSIL">
      <HintPath>..\packages\Dapper.1.50.0\lib\net451\Dapper.dll</HintPath>
    </Reference>
    <Reference Include="Dapper.Contrib, Version=1.50.0.0, Culture=neutral, processorArchitecture=MSIL">
      <HintPath>..\packages\Dapper.Contrib.1.50.0\lib\net45\Dapper.Contrib.dll</HintPath>
    </Reference>
    <Reference Include="Microsoft.Data.Sqlite, Version=2.1.0.0, Culture=neutral, PublicKeyToken=adb9793829ddae60, processorArchitecture=MSIL">
      <HintPath>..\packages\Microsoft.Data.Sqlite.Core.2.1.0\lib\netstandard2.0\Microsoft.Data.Sqlite.dll</HintPath>
    </Reference>
    <Reference Include="Microsoft.EntityFrameworkCore, Version=2.1.3.0, Culture=neutral, PublicKeyToken=adb9793829ddae60, processorArchitecture=MSIL">
      <HintPath>..\packages\Microsoft.EntityFrameworkCore.2.1.3\lib\netstandard2.0\Microsoft.EntityFrameworkCore.dll</HintPath>
    </Reference>
    <Reference Include="Microsoft.EntityFrameworkCore.Abstractions, Version=2.1.3.0, Culture=neutral, PublicKeyToken=adb9793829ddae60, processorArchitecture=MSIL">
      <HintPath>..\packages\Microsoft.EntityFrameworkCore.Abstractions.2.1.3\lib\netstandard2.0\Microsoft.EntityFrameworkCore.Abstractions.dll</HintPath>
    </Reference>
    <Reference Include="Microsoft.EntityFrameworkCore.Design, Version=2.1.3.0, Culture=neutral, PublicKeyToken=adb9793829ddae60, processorArchitecture=MSIL">
      <HintPath>..\packages\Microsoft.EntityFrameworkCore.Design.2.1.3\lib\net461\Microsoft.EntityFrameworkCore.Design.dll</HintPath>
    </Reference>
    <Reference Include="Microsoft.EntityFrameworkCore.Relational, Version=2.1.3.0, Culture=neutral, PublicKeyToken=adb9793829ddae60, processorArchitecture=MSIL">
      <HintPath>..\packages\Microsoft.EntityFrameworkCore.Relational.2.1.3\lib\netstandard2.0\Microsoft.EntityFrameworkCore.Relational.dll</HintPath>
    </Reference>
    <Reference Include="Microsoft.EntityFrameworkCore.Sqlite, Version=2.1.3.0, Culture=neutral, PublicKeyToken=adb9793829ddae60, processorArchitecture=MSIL">
      <HintPath>..\packages\Microsoft.EntityFrameworkCore.Sqlite.Core.2.1.3\lib\netstandard2.0\Microsoft.EntityFrameworkCore.Sqlite.dll</HintPath>
    </Reference>
    <Reference Include="Microsoft.EntityFrameworkCore.SqlServer, Version=2.1.3.0, Culture=neutral, PublicKeyToken=adb9793829ddae60, processorArchitecture=MSIL">
      <HintPath>..\packages\Microsoft.EntityFrameworkCore.SqlServer.2.1.3\lib\netstandard2.0\Microsoft.EntityFrameworkCore.SqlServer.dll</HintPath>
    </Reference>
    <Reference Include="Microsoft.Extensions.Caching.Abstractions, Version=2.1.1.0, Culture=neutral, PublicKeyToken=adb9793829ddae60, processorArchitecture=MSIL">
      <HintPath>..\packages\Microsoft.Extensions.Caching.Abstractions.2.1.1\lib\netstandard2.0\Microsoft.Extensions.Caching.Abstractions.dll</HintPath>
    </Reference>
    <Reference Include="Microsoft.Extensions.Caching.Memory, Version=2.1.1.0, Culture=neutral, PublicKeyToken=adb9793829ddae60, processorArchitecture=MSIL">
      <HintPath>..\packages\Microsoft.Extensions.Caching.Memory.2.1.1\lib\netstandard2.0\Microsoft.Extensions.Caching.Memory.dll</HintPath>
    </Reference>
    <Reference Include="Microsoft.Extensions.Configuration, Version=2.1.1.0, Culture=neutral, PublicKeyToken=adb9793829ddae60, processorArchitecture=MSIL">
      <HintPath>..\packages\Microsoft.Extensions.Configuration.2.1.1\lib\netstandard2.0\Microsoft.Extensions.Configuration.dll</HintPath>
    </Reference>
    <Reference Include="Microsoft.Extensions.Configuration.Abstractions, Version=2.1.1.0, Culture=neutral, PublicKeyToken=adb9793829ddae60, processorArchitecture=MSIL">
      <HintPath>..\packages\Microsoft.Extensions.Configuration.Abstractions.2.1.1\lib\netstandard2.0\Microsoft.Extensions.Configuration.Abstractions.dll</HintPath>
    </Reference>
    <Reference Include="Microsoft.Extensions.Configuration.Binder, Version=2.1.1.0, Culture=neutral, PublicKeyToken=adb9793829ddae60, processorArchitecture=MSIL">
      <HintPath>..\packages\Microsoft.Extensions.Configuration.Binder.2.1.1\lib\netstandard2.0\Microsoft.Extensions.Configuration.Binder.dll</HintPath>
    </Reference>
    <Reference Include="Microsoft.Extensions.DependencyInjection, Version=2.1.1.0, Culture=neutral, PublicKeyToken=adb9793829ddae60, processorArchitecture=MSIL">
      <HintPath>..\packages\Microsoft.Extensions.DependencyInjection.2.1.1\lib\net461\Microsoft.Extensions.DependencyInjection.dll</HintPath>
    </Reference>
    <Reference Include="Microsoft.Extensions.DependencyInjection.Abstractions, Version=2.1.1.0, Culture=neutral, PublicKeyToken=adb9793829ddae60, processorArchitecture=MSIL">
      <HintPath>..\packages\Microsoft.Extensions.DependencyInjection.Abstractions.2.1.1\lib\netstandard2.0\Microsoft.Extensions.DependencyInjection.Abstractions.dll</HintPath>
    </Reference>
    <Reference Include="Microsoft.Extensions.Logging, Version=2.1.1.0, Culture=neutral, PublicKeyToken=adb9793829ddae60, processorArchitecture=MSIL">
      <HintPath>..\packages\Microsoft.Extensions.Logging.2.1.1\lib\netstandard2.0\Microsoft.Extensions.Logging.dll</HintPath>
    </Reference>
    <Reference Include="Microsoft.Extensions.Logging.Abstractions, Version=2.1.1.0, Culture=neutral, PublicKeyToken=adb9793829ddae60, processorArchitecture=MSIL">
      <HintPath>..\packages\Microsoft.Extensions.Logging.Abstractions.2.1.1\lib\netstandard2.0\Microsoft.Extensions.Logging.Abstractions.dll</HintPath>
    </Reference>
    <Reference Include="Microsoft.Extensions.Options, Version=2.1.1.0, Culture=neutral, PublicKeyToken=adb9793829ddae60, processorArchitecture=MSIL">
      <HintPath>..\packages\Microsoft.Extensions.Options.2.1.1\lib\netstandard2.0\Microsoft.Extensions.Options.dll</HintPath>
    </Reference>
    <Reference Include="Microsoft.Extensions.Primitives, Version=2.1.1.0, Culture=neutral, PublicKeyToken=adb9793829ddae60, processorArchitecture=MSIL">
      <HintPath>..\packages\Microsoft.Extensions.Primitives.2.1.1\lib\netstandard2.0\Microsoft.Extensions.Primitives.dll</HintPath>
    </Reference>
    <Reference Include="Microsoft.IdentityModel.Logging, Version=1.1.2.0, Culture=neutral, PublicKeyToken=31bf3856ad364e35, processorArchitecture=MSIL">
      <HintPath>..\packages\Microsoft.IdentityModel.Logging.1.1.2\lib\net451\Microsoft.IdentityModel.Logging.dll</HintPath>
    </Reference>
    <Reference Include="Microsoft.IdentityModel.Tokens, Version=5.1.2.0, Culture=neutral, PublicKeyToken=31bf3856ad364e35, processorArchitecture=MSIL">
      <HintPath>..\packages\Microsoft.IdentityModel.Tokens.5.1.2\lib\net451\Microsoft.IdentityModel.Tokens.dll</HintPath>
    </Reference>
    <Reference Include="Newtonsoft.Json, Version=13.0.0.0, Culture=neutral, PublicKeyToken=30ad4fe6b2a6aeed, processorArchitecture=MSIL">
      <HintPath>..\packages\Newtonsoft.Json.13.0.1\lib\net45\Newtonsoft.Json.dll</HintPath>
    </Reference>
    <Reference Include="Remotion.Linq, Version=2.2.0.0, Culture=neutral, PublicKeyToken=fee00910d6e5f53b, processorArchitecture=MSIL">
      <HintPath>..\packages\Remotion.Linq.2.2.0\lib\net45\Remotion.Linq.dll</HintPath>
    </Reference>
    <Reference Include="SQLitePCLRaw.batteries_green, Version=1.1.11.121, Culture=neutral, PublicKeyToken=a84b7dcfb1391f7f, processorArchitecture=MSIL">
      <HintPath>..\packages\SQLitePCLRaw.bundle_green.1.1.11\lib\net45\SQLitePCLRaw.batteries_green.dll</HintPath>
    </Reference>
    <Reference Include="SQLitePCLRaw.batteries_v2, Version=1.1.11.121, Culture=neutral, PublicKeyToken=8226ea5df37bcae9, processorArchitecture=MSIL">
      <HintPath>..\packages\SQLitePCLRaw.bundle_green.1.1.11\lib\net45\SQLitePCLRaw.batteries_v2.dll</HintPath>
    </Reference>
    <Reference Include="SQLitePCLRaw.core, Version=1.1.11.121, Culture=neutral, PublicKeyToken=1488e028ca7ab535, processorArchitecture=MSIL">
      <HintPath>..\packages\SQLitePCLRaw.core.1.1.11\lib\net45\SQLitePCLRaw.core.dll</HintPath>
    </Reference>
    <Reference Include="SQLitePCLRaw.provider.e_sqlite3, Version=1.1.11.121, Culture=neutral, PublicKeyToken=9c301db686d0bd12, processorArchitecture=MSIL">
      <HintPath>..\packages\SQLitePCLRaw.provider.e_sqlite3.net45.1.1.11\lib\net45\SQLitePCLRaw.provider.e_sqlite3.dll</HintPath>
    </Reference>
    <Reference Include="System" />
    <Reference Include="System.Buffers, Version=4.0.2.0, Culture=neutral, PublicKeyToken=cc7b13ffcd2ddd51, processorArchitecture=MSIL">
      <HintPath>..\packages\System.Buffers.4.4.0\lib\netstandard2.0\System.Buffers.dll</HintPath>
    </Reference>
    <Reference Include="System.Collections.Immutable, Version=1.2.3.0, Culture=neutral, PublicKeyToken=b03f5f7f11d50a3a, processorArchitecture=MSIL">
      <HintPath>..\packages\System.Collections.Immutable.1.5.0\lib\netstandard2.0\System.Collections.Immutable.dll</HintPath>
    </Reference>
    <Reference Include="System.ComponentModel.Annotations, Version=4.2.1.0, Culture=neutral, PublicKeyToken=b03f5f7f11d50a3a, processorArchitecture=MSIL">
      <HintPath>..\packages\System.ComponentModel.Annotations.4.5.0\lib\net461\System.ComponentModel.Annotations.dll</HintPath>
    </Reference>
    <Reference Include="System.ComponentModel.DataAnnotations" />
    <Reference Include="System.Configuration" />
    <Reference Include="System.Core" />
    <Reference Include="System.Data.Linq" />
    <Reference Include="System.Data.SqlClient, Version=4.4.0.0, Culture=neutral, PublicKeyToken=b03f5f7f11d50a3a, processorArchitecture=MSIL">
      <HintPath>..\packages\System.Data.SqlClient.4.5.1\lib\net461\System.Data.SqlClient.dll</HintPath>
    </Reference>
    <Reference Include="System.Diagnostics.DiagnosticSource, Version=4.0.3.0, Culture=neutral, PublicKeyToken=cc7b13ffcd2ddd51, processorArchitecture=MSIL">
      <HintPath>..\packages\System.Diagnostics.DiagnosticSource.4.5.0\lib\net46\System.Diagnostics.DiagnosticSource.dll</HintPath>
    </Reference>
    <Reference Include="System.IdentityModel.Tokens.Jwt, Version=5.1.2.0, Culture=neutral, PublicKeyToken=31bf3856ad364e35, processorArchitecture=MSIL">
      <HintPath>..\packages\System.IdentityModel.Tokens.Jwt.5.1.2\lib\net451\System.IdentityModel.Tokens.Jwt.dll</HintPath>
    </Reference>
    <Reference Include="System.Interactive.Async, Version=3.0.3000.0, Culture=neutral, PublicKeyToken=94bc3704cddfc263, processorArchitecture=MSIL">
      <HintPath>..\packages\System.Interactive.Async.3.1.1\lib\net46\System.Interactive.Async.dll</HintPath>
    </Reference>
    <Reference Include="System.Memory, Version=4.0.1.0, Culture=neutral, PublicKeyToken=cc7b13ffcd2ddd51, processorArchitecture=MSIL">
      <HintPath>..\packages\System.Memory.4.5.1\lib\netstandard2.0\System.Memory.dll</HintPath>
    </Reference>
    <Reference Include="System.Net" />
    <Reference Include="System.Numerics" />
    <Reference Include="System.Numerics.Vectors, Version=4.1.3.0, Culture=neutral, PublicKeyToken=b03f5f7f11d50a3a, processorArchitecture=MSIL">
      <HintPath>..\packages\System.Numerics.Vectors.4.4.0\lib\net46\System.Numerics.Vectors.dll</HintPath>
    </Reference>
    <Reference Include="System.Runtime.CompilerServices.Unsafe, Version=4.0.4.0, Culture=neutral, PublicKeyToken=b03f5f7f11d50a3a, processorArchitecture=MSIL">
      <HintPath>..\packages\System.Runtime.CompilerServices.Unsafe.4.5.1\lib\netstandard2.0\System.Runtime.CompilerServices.Unsafe.dll</HintPath>
    </Reference>
    <Reference Include="System.Runtime.Serialization" />
    <Reference Include="System.Xml.Linq" />
    <Reference Include="System.Data.DataSetExtensions" />
    <Reference Include="Microsoft.CSharp" />
    <Reference Include="System.Data" />
    <Reference Include="System.Net.Http" />
    <Reference Include="System.Xml" />
    <Reference Include="Twilio, Version=6.15.0.0, Culture=neutral, processorArchitecture=MSIL">
      <HintPath>..\packages\Twilio.6.15.0\lib\net451\Twilio.dll</HintPath>
    </Reference>
  </ItemGroup>
  <ItemGroup>
    <Compile Include="DuplicatContext.cs" />
    <Compile Include="Extensions.cs" />
    <Compile Include="IConnectorFactory.cs" />
    <Compile Include="Migrations\20180927095206_ReInit.cs" />
    <Compile Include="Migrations\20180927095206_ReInit.designer.cs">
      <DependentUpon>20180927095206_ReInit.cs</DependentUpon>
    </Compile>
    <Compile Include="Migrations\20180928132523_TickerMarketDepth.cs" />
    <Compile Include="Migrations\20180928132523_TickerMarketDepth.designer.cs">
      <DependentUpon>20180928132523_TickerMarketDepth.cs</DependentUpon>
    </Compile>
    <Compile Include="Migrations\20181002115906_AggregatorRun.cs" />
    <Compile Include="Migrations\20181002115906_AggregatorRun.designer.cs">
      <DependentUpon>20181002115906_AggregatorRun.cs</DependentUpon>
    </Compile>
    <Compile Include="Migrations\20181003163456_StratHubArbPositionFix.cs" />
    <Compile Include="Migrations\20181003163456_StratHubArbPositionFix.designer.cs">
      <DependentUpon>20181003163456_StratHubArbPositionFix.cs</DependentUpon>
    </Compile>
    <Compile Include="Migrations\20181004143449_StratHubArbHighRiskSignalDiffInPip.cs" />
    <Compile Include="Migrations\20181004143449_StratHubArbHighRiskSignalDiffInPip.designer.cs">
      <DependentUpon>20181004143449_StratHubArbHighRiskSignalDiffInPip.cs</DependentUpon>
    </Compile>
    <Compile Include="Migrations\DuplicatContextModelSnapshot.cs" />
    <Compile Include="Models\CopierPosition.cs" />
    <Compile Include="Models\MappingTable.cs" />
    <Compile Include="Models\Export.cs" />
    <Compile Include="Models\FixApiCopierPosition.cs" />
<<<<<<< HEAD
    <Compile Include="Models\CustomGroup.cs" />
=======
    <Compile Include="Models\_Strategies\TwilioSettings.cs" />
    <Compile Include="Models\_Strategies\PhoneSettings.cs" />
    <Compile Include="Models\_Strategies\CustomGroup.cs" />
>>>>>>> 355b5c94
    <Compile Include="Models\Slave.NotMapped.cs" />
    <Compile Include="Models\StrategyEntityBase.cs" />
    <Compile Include="Models\_Accounts\BacktesterAccount.NotMapped.cs" />
    <Compile Include="Models\_Accounts\BacktesterAccount.cs" />
    <Compile Include="Models\_Accounts\BacktesterInstrumentConfig.cs" />
    <Compile Include="Models\_Accounts\MetaTraderInstrumentConfig.cs" />
    <Compile Include="Models\_Strategies\MM.NotMapped.cs" />
    <Compile Include="Models\_Strategies\MM.cs" />
    <Compile Include="Models\_Strategies\NewsArb.cs" />
    <Compile Include="Models\_Strategies\NewsArb.NotMapped.cs" />
    <Compile Include="Models\_Strategies\LatencyArb.NotMapped.cs" />
    <Compile Include="Models\_Strategies\LatencyArb.cs" />
    <Compile Include="Models\_Strategies\NewsArbPosition .cs" />
    <Compile Include="Models\_Strategies\NewsArbPosition.NotMapped.cs" />
    <Compile Include="Models\_Strategies\LatencyArbPosition.NotMapped.cs" />
    <Compile Include="Models\_Strategies\LatencyArbPosition.cs" />
    <Compile Include="Models\_Strategies\Spoofing.NotMapped.cs" />
    <Compile Include="Models\_Strategies\Spoofing.cs" />
    <Compile Include="Models\_Accounts\Account.NotMapped.cs" />
    <Compile Include="Models\Master.NotMapped.cs" />
    <Compile Include="Models\ProfileProxy.NotMapped.cs" />
    <Compile Include="Models\Proxy.cs" />
    <Compile Include="Models\_Strategies\Pushing.NotMapped.cs" />
    <Compile Include="Models\ProfileProxy.cs" />
    <Compile Include="Models\_Accounts\IbAccount.cs" />
    <Compile Include="Models\_Strategies\Aggregator.NotMapped.cs" />
    <Compile Include="Models\_Strategies\Aggregator.cs" />
    <Compile Include="Models\_Strategies\AggregatorAccount.NotMapped.cs" />
    <Compile Include="Models\_Strategies\AggregatorAccount.cs" />
    <Compile Include="Models\BaseEntity.cs" />
    <Compile Include="Models\BaseDescriptionEntity.cs" />
    <Compile Include="Models\_Accounts\CqgClientApiAccount.cs" />
    <Compile Include="Models\_Accounts\FixApiAccount.cs" />
    <Compile Include="Models\FixApiCopier.cs" />
    <Compile Include="Models\Copier.cs" />
    <Compile Include="Models\_Accounts\CTraderAccount.cs" />
    <Compile Include="Models\_Accounts\CTraderPlatform.cs" />
    <Compile Include="Models\_Accounts\Account.cs" />
    <Compile Include="Models\_Accounts\IlyaFastFeedAccount.cs" />
    <Compile Include="Models\_Strategies\Pushing.cs" />
    <Compile Include="Models\_Strategies\PushingDetail.cs" />
    <Compile Include="Models\_Strategies\MarketMaker.cs" />
    <Compile Include="Models\_Strategies\StratHubArb.NotMapped.cs" />
    <Compile Include="Models\_Strategies\StratHubArbQuoteEventArgs.cs" />
    <Compile Include="Models\_Strategies\AggregatorQuoteEventArgs.cs" />
    <Compile Include="Models\_Strategies\StratHubArbPosition.cs" />
    <Compile Include="Models\_Strategies\StratPosition.cs" />
    <Compile Include="Models\_Strategies\StratHubArb.cs" />
    <Compile Include="Models\Ticker.cs" />
    <Compile Include="Models\Slave.cs" />
    <Compile Include="Models\_Accounts\MetaTraderPlatform.cs" />
    <Compile Include="Models\_Accounts\MetaTraderAccount.cs" />
    <Compile Include="Models\Master.cs" />
    <Compile Include="Models\Profile.cs" />
    <Compile Include="Models\SymbolMapping.cs" />
    <Compile Include="Properties\AssemblyInfo.cs" />
    <Compile Include="Repositories\Mt4PlatformRepository.cs" />
    <Compile Include="Push.cs" />
    <Compile Include="TwoWaySpoof.cs" />
    <Compile Include="Spoof.cs" />
    <Compile Include="IStratState.cs" />
  </ItemGroup>
  <ItemGroup>
    <None Include="App.config">
      <SubType>Designer</SubType>
    </None>
    <Compile Include="Models\_Strategies\MarketMaker.NotMapped.cs" />
    <None Include="packages.config" />
  </ItemGroup>
  <ItemGroup>
    <ProjectReference Include="..\..\QvaDev.Wololo_old\TradeSystem.Communication\TradeSystem.Communication.csproj">
      <Project>{9b577bd6-aea9-4f64-9f1d-6ec760103295}</Project>
      <Name>TradeSystem.Communication</Name>
    </ProjectReference>
    <ProjectReference Include="..\..\QvaDev.Wololo_old\TradeSystem\TradeSystem.csproj">
      <Project>{fdfce270-50ac-4930-8680-a760f6f7c637}</Project>
      <Name>TradeSystem</Name>
    </ProjectReference>
    <ProjectReference Include="..\TradeSystem.Common\TradeSystem.Common.csproj">
      <Project>{10a3ef89-12bb-4d00-9950-36bfed281b91}</Project>
      <Name>TradeSystem.Common</Name>
    </ProjectReference>
    <ProjectReference Include="..\TradeSystem.FileContextCore\TradeSystem.FileContextCore.csproj">
      <Project>{b0df0796-17ed-470a-858d-a7cabb3f36f8}</Project>
      <Name>TradeSystem.FileContextCore</Name>
    </ProjectReference>
  </ItemGroup>
  <Import Project="$(MSBuildToolsPath)\Microsoft.CSharp.targets" />
  <Target Name="EnsureNuGetPackageBuildImports" BeforeTargets="PrepareForBuild">
    <PropertyGroup>
      <ErrorText>This project references NuGet package(s) that are missing on this computer. Use NuGet Package Restore to download them.  For more information, see http://go.microsoft.com/fwlink/?LinkID=322105. The missing file is {0}.</ErrorText>
    </PropertyGroup>
    <Error Condition="!Exists('..\packages\Microsoft.EntityFrameworkCore.Design.2.1.3\build\net461\Microsoft.EntityFrameworkCore.Design.props')" Text="$([System.String]::Format('$(ErrorText)', '..\packages\Microsoft.EntityFrameworkCore.Design.2.1.3\build\net461\Microsoft.EntityFrameworkCore.Design.props'))" />
    <Error Condition="!Exists('..\packages\SQLitePCLRaw.lib.e_sqlite3.linux.1.1.11\build\net35\SQLitePCLRaw.lib.e_sqlite3.linux.targets')" Text="$([System.String]::Format('$(ErrorText)', '..\packages\SQLitePCLRaw.lib.e_sqlite3.linux.1.1.11\build\net35\SQLitePCLRaw.lib.e_sqlite3.linux.targets'))" />
    <Error Condition="!Exists('..\packages\SQLitePCLRaw.lib.e_sqlite3.osx.1.1.11\build\net35\SQLitePCLRaw.lib.e_sqlite3.osx.targets')" Text="$([System.String]::Format('$(ErrorText)', '..\packages\SQLitePCLRaw.lib.e_sqlite3.osx.1.1.11\build\net35\SQLitePCLRaw.lib.e_sqlite3.osx.targets'))" />
    <Error Condition="!Exists('..\packages\SQLitePCLRaw.lib.e_sqlite3.v110_xp.1.1.11\build\net35\SQLitePCLRaw.lib.e_sqlite3.v110_xp.targets')" Text="$([System.String]::Format('$(ErrorText)', '..\packages\SQLitePCLRaw.lib.e_sqlite3.v110_xp.1.1.11\build\net35\SQLitePCLRaw.lib.e_sqlite3.v110_xp.targets'))" />
  </Target>
  <Import Project="..\packages\SQLitePCLRaw.lib.e_sqlite3.linux.1.1.11\build\net35\SQLitePCLRaw.lib.e_sqlite3.linux.targets" Condition="Exists('..\packages\SQLitePCLRaw.lib.e_sqlite3.linux.1.1.11\build\net35\SQLitePCLRaw.lib.e_sqlite3.linux.targets')" />
  <Import Project="..\packages\SQLitePCLRaw.lib.e_sqlite3.osx.1.1.11\build\net35\SQLitePCLRaw.lib.e_sqlite3.osx.targets" Condition="Exists('..\packages\SQLitePCLRaw.lib.e_sqlite3.osx.1.1.11\build\net35\SQLitePCLRaw.lib.e_sqlite3.osx.targets')" />
  <Import Project="..\packages\SQLitePCLRaw.lib.e_sqlite3.v110_xp.1.1.11\build\net35\SQLitePCLRaw.lib.e_sqlite3.v110_xp.targets" Condition="Exists('..\packages\SQLitePCLRaw.lib.e_sqlite3.v110_xp.1.1.11\build\net35\SQLitePCLRaw.lib.e_sqlite3.v110_xp.targets')" />
</Project><|MERGE_RESOLUTION|>--- conflicted
+++ resolved
@@ -234,13 +234,9 @@
     <Compile Include="Models\MappingTable.cs" />
     <Compile Include="Models\Export.cs" />
     <Compile Include="Models\FixApiCopierPosition.cs" />
-<<<<<<< HEAD
-    <Compile Include="Models\CustomGroup.cs" />
-=======
     <Compile Include="Models\_Strategies\TwilioSettings.cs" />
     <Compile Include="Models\_Strategies\PhoneSettings.cs" />
     <Compile Include="Models\_Strategies\CustomGroup.cs" />
->>>>>>> 355b5c94
     <Compile Include="Models\Slave.NotMapped.cs" />
     <Compile Include="Models\StrategyEntityBase.cs" />
     <Compile Include="Models\_Accounts\BacktesterAccount.NotMapped.cs" />
